--- conflicted
+++ resolved
@@ -1,26 +1,30 @@
 <template>
-<<<<<<< HEAD
-  <BatchInfoWindow ref="batchInfoWindowRef" />
-  <el-table
-      height="60vh"
-      :data="batchesData"
-      @row-click="toggleWindow"
-      style="cursor: pointer"
-  >
-    <el-table-column prop="number" label="Height" width="180"/>
-    <el-table-column prop="hash" label="Hash" width="250">
-      <template #default="scope">
-        <ShortenedHash :hash="scope.row.hash" />
-      </template>
-    </el-table-column>
-    <el-table-column prop="timestamp" label="Time"  width="180">
-      <template #default="scope">
-        <Timestamp :unixTimestampSeconds="Number(scope.row.timestamp)" />
-      </template>
-    </el-table-column>
-    <el-table-column prop="l1Proof" label="Included in Rollup"/>
-  </el-table>
-  <el-pagination
+  <el-card class="fill-width">
+    <BatchInfoWindow ref="batchInfoWindowRef" />
+    <el-table height="60vh" :data="batchesData" @row-click="toggleWindow" style="cursor: pointer">
+      <el-table-column prop="number" label="Height" width="180" />
+      <el-table-column prop="hash" label="Hash" width="250">
+        <template #default="scope">
+          <ShortenedHash :hash="scope.row.hash" />
+        </template>
+      </el-table-column>
+      <el-table-column prop="timestamp" label="Time" width="180">
+        <template #default="scope">
+          <Timestamp :unixTimestampSeconds="Number(scope.row.timestamp)" />
+        </template>
+      </el-table-column>
+      <el-table-column
+        label="No. Transactions"
+        :formatter="
+          function (row) {
+            return row.txHashes ? row.txHashes.length : 0
+          }
+        "
+        width="180"
+      />
+      <el-table-column prop="l1Proof" label="L1 block" />
+    </el-table>
+    <el-pagination
       @size-change="handleSizeChange"
       @current-change="handleCurrentChange"
       :current-page="currentPage"
@@ -29,65 +33,25 @@
       :page-count="totalPages"
       layout="total, sizes, prev, pager, next"
       :total="batchListingCount"
-  ></el-pagination>
-=======
-  <el-card class="fill-width">
-    <BatchInfoWindow ref="batchInfoWindowRef" />
-    <el-table
-        height="60vh"
-        :data="batchesData"
-        @row-click="toggleWindow"
-        style="cursor: pointer"
-    >
-      <el-table-column prop="number" label="Height" width="180"/>
-      <el-table-column prop="hash" label="Hash" width="250">
-        <template #default="scope">
-          <ShortenedHash :hash="scope.row.hash" />
-        </template>
-      </el-table-column>
-      <el-table-column prop="timestamp" label="Time"  width="180">
-        <template #default="scope">
-          <Timestamp :unixTimestampSeconds="Number(scope.row.timestamp)" />
-        </template>
-      </el-table-column>
-      <el-table-column label="No. Transactions" :formatter="function(row) { return row.txHashes ? row.txHashes.length : 0; }" width="180" />
-      <el-table-column prop="l1Proof" label="L1 block"/>
-    </el-table>
-    <el-pagination
-        @size-change="handleSizeChange"
-        @current-change="handleCurrentChange"
-        :current-page="currentPage"
-        :page-sizes="[10, 20, 30, 40]"
-        :page-size="size"
-        :page-count="totalPages"
-        layout="total, sizes, prev, pager, next"
-        :total="batchListingCount"
     ></el-pagination>
   </el-card>
->>>>>>> 991a2d67
 </template>
 
 <script>
-
-import {computed, onMounted, onUnmounted} from 'vue'
-import {useBatchStore} from "@/stores/batchStore";
-import ShortenedHash from "@/components/helper/ShortenedHash.vue";
-import Timestamp from "@/components/helper/Timestamp.vue";
-import BatchInfoWindow from "@/components/helper/BatchInfoWindow.vue";
+import { computed, onMounted } from 'vue'
+import { useBatchStore } from '@/stores/batchStore'
+import ShortenedHash from '@/components/helper/ShortenedHash.vue'
+import Timestamp from '@/components/helper/Timestamp.vue'
+import BatchInfoWindow from '@/components/helper/BatchInfoWindow.vue'
 
 export default {
   name: 'BatchesDataGrid',
-  components: {BatchInfoWindow, Timestamp, ShortenedHash},
+  components: { BatchInfoWindow, Timestamp, ShortenedHash },
   setup() {
     const store = useBatchStore()
 
-<<<<<<< HEAD
-    onMounted(() => {
-      // reload store data on mount
-=======
     // Reload batch data onMount
     onMounted(() => {
->>>>>>> 991a2d67
       store.fetch()
     })
 
@@ -114,10 +78,7 @@
       const store = useBatchStore()
       store.size = newSize
       store.offset = (this.currentPage - 1) * store.size
-<<<<<<< HEAD
-=======
       // reload data
->>>>>>> 991a2d67
       store.fetch()
     },
     // Called when the current page is changed
@@ -125,15 +86,12 @@
       const store = useBatchStore()
       this.currentPage = newPage
       store.offset = (newPage - 1) * store.size
-<<<<<<< HEAD
-=======
       // reload data
->>>>>>> 991a2d67
       store.fetch()
     },
     toggleWindow(data) {
-      this.$refs.batchInfoWindowRef.displayData(data.hash);
-    },
+      this.$refs.batchInfoWindowRef.displayData(data.hash)
+    }
   }
 }
 </script>
