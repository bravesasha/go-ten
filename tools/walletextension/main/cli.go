package main

import (
	"flag"

	"github.com/obscuronet/obscuro-playground/tools/walletextension"
)

const (
	// Flag names, defaults and usages.
	walletExtensionPortName    = "port"
	walletExtensionPortDefault = 3000
	walletExtensionPortUsage   = "The port on which to serve the wallet extension"

	// TODO - Use one flag for the shared HTTP + RPC host, and two other flags for the ports.
	nodeRPCHTTPAddressName    = "nodeRPCHTTPAddress"
	nodeRPCHTTPAddressDefault = "127.0.0.1:13000"
	nodeRPCHTTPAddressUsage   = "The address on which to connect to the node via RPC using HTTP"

	nodeRPCWebsocketAddressName    = "nodeRPCWebsocketAddress"
<<<<<<< HEAD
	nodeRPCWebsocketAddressDefault = "http://127.0.0.1:13001"
=======
	nodeRPCWebsocketAddressDefault = "127.0.0.1:13001"
>>>>>>> 965506d3
	nodeRPCWebsocketAddressUsage   = "The address on which to connect to the node via RPC using websockets"
)

func parseCLIArgs() walletextension.Config {
	walletExtensionPort := flag.Int(walletExtensionPortName, walletExtensionPortDefault, walletExtensionPortUsage)
	nodeRPCHTTPAddress := flag.String(nodeRPCHTTPAddressName, nodeRPCHTTPAddressDefault, nodeRPCHTTPAddressUsage)
	nodeRPCWebsocketAddress := flag.String(nodeRPCWebsocketAddressName, nodeRPCWebsocketAddressDefault, nodeRPCWebsocketAddressUsage)
	flag.Parse()

	return walletextension.Config{
		WalletExtensionPort:     *walletExtensionPort,
		NodeRPCHTTPAddress:      *nodeRPCHTTPAddress,
		NodeRPCWebsocketAddress: *nodeRPCWebsocketAddress,
	}
}<|MERGE_RESOLUTION|>--- conflicted
+++ resolved
@@ -18,11 +18,7 @@
 	nodeRPCHTTPAddressUsage   = "The address on which to connect to the node via RPC using HTTP"
 
 	nodeRPCWebsocketAddressName    = "nodeRPCWebsocketAddress"
-<<<<<<< HEAD
-	nodeRPCWebsocketAddressDefault = "http://127.0.0.1:13001"
-=======
 	nodeRPCWebsocketAddressDefault = "127.0.0.1:13001"
->>>>>>> 965506d3
 	nodeRPCWebsocketAddressUsage   = "The address on which to connect to the node via RPC using websockets"
 )
 
