--- conflicted
+++ resolved
@@ -27,13 +27,7 @@
 		L1NodeWebsocketPort: cfg.l1NodeWebsocketPort,
 		L1ConnectionTimeout: cfg.l1ConnectionTimeout,
 	}
-<<<<<<< HEAD
-
-	// TODO - Consider extending this command to support multiple L1 clients and L2 clients.
 	l1Client, err := ethclient.NewEthClientFromConfig(hostConfig)
-=======
-	l1Client, err := ethclient.NewEthClient(hostConfig)
->>>>>>> 965506d3
 	if err != nil {
 		panic(fmt.Sprintf("could not create L1 client. Cause: %s", err))
 	}
