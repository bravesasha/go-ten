--- conflicted
+++ resolved
@@ -4,14 +4,8 @@
 import "hardhat-abi-exporter";
 import "@solidstate/hardhat-bytecode-exporter";
 
-<<<<<<< HEAD
 import 'hardhat-deploy';
-
-const abiExportPath = "./exported/";
-const bytecodeExporterPath = "./exported/"
-=======
 import * as abigen from './tasks/abigen';
->>>>>>> 47ecb855
 
 const config: HardhatUserConfig = {
   paths: {
@@ -49,81 +43,6 @@
   }
 };
 
-<<<<<<< HEAD
-import { TASK_COMPILE } from "hardhat/builtin-tasks/task-names";
-import * as path from "path";
-import { HardhatPluginError } from 'hardhat/plugins';
-import { spawn, spawnSync } from "node:child_process";
-import * as fs from "fs";
-
-
-task("generate-abi-bindings", "Using the evm bytecode and exported abi's of the contract export go bindings.")
-.addFlag('noCompile', 'Don\'t compile before running this task')
-.addParam('outputDir', 'Location to dump bindings')
-.setAction(async function(args, hre) {
-  if (!args.noCompile) {
-    await hre.run(TASK_COMPILE);
-  }
-
-  const outputDirectory = path.resolve(hre.config.paths.root, args.outputDir);
-  const bytecodeDirectory = path.resolve(hre.config.paths.root, bytecodeExporterPath)
-  const abiDirectory = path.resolve(hre.config.paths.root, abiExportPath)
-
-
-  if (outputDirectory === hre.config.paths.root) {
-    throw new HardhatPluginError("AbiGen", 'resolved path must not be root directory');
-  }
-  const { bytecodeGroupConfig: config } = args;
-
-  const fullNames = await hre.artifacts.getAllFullyQualifiedNames();
-
-  await Promise.all(fullNames.map(async function (fullName) {
-    
-    let { bytecode, sourceName, contractName } = await hre.artifacts.readArtifact(fullName);
-
-    // Some contracts like interfaces have only ABI.
-    // This is enough to generate bindings, but since we haven't needed them so far we will skip those for now.
-    bytecode = bytecode.replace(/^0x/, '');
-    if (!bytecode.length) return;
-
-
-    const contractBinDir = path.resolve(bytecodeDirectory, sourceName);
-    const contractAbiDir = path.resolve(abiDirectory, sourceName);
-
-    const binFilePath = path.resolve(contractBinDir, contractName + '.bin');
-    const abiFilePath = path.resolve(contractAbiDir, contractName + '.json');
-    
-    const outputFileDir = path.resolve(outputDirectory, contractName + "/");
-    const outputFilePath = path.resolve(outputFileDir, contractName + ".go");
-
-    if (!fs.existsSync(outputDirectory)) {
-      fs.mkdirSync(outputDirectory);
-    }
-
-    if (!fs.existsSync(abiFilePath)) {
-      console.log(`No artifact for ${sourceName}`)
-    } else {
-      
-      if (!fs.existsSync(outputFileDir)) {
-        fs.mkdirSync(outputFileDir);
-      }
-
-      const abigenSpawn = spawnSync("abigen", [
-        `--abi=${abiFilePath}`, 
-        `--bin=${binFilePath}`, 
-        `--pkg=${contractName}`, 
-        `--out=${outputFilePath}`]
-      );
-    
-      if (abigenSpawn.status == 0) {
-        console.log(`Successfully generated go binding for ${sourceName}`);
-      } else {
-        console.log(`Error[${abigenSpawn.status}] generating go binding for ${sourceName};\n   Output: ${abigenSpawn.stderr}`);
-      }
-    }
-  }));
-})
-
 try {
   config.networks = JSON.parse(fs.readFileSync('config/networks.json', 'utf8'));
 } catch (e) {
@@ -138,6 +57,4 @@
   console.log(`Unable to parse networks configuration from environment variable. Reason is ${e}`);
 }
 
-=======
->>>>>>> 47ecb855
 export default config;