--- conflicted
+++ resolved
@@ -44,11 +44,7 @@
 	// It is the responsibility of the host to gossip the returned rollup
 	// For good functioning the caller should always submit blocks ordered by height
 	// submitting a block before receiving ancestors of it, will result in it being ignored
-<<<<<<< HEAD
-	SubmitBlock(block L1Block, receipts L1Receipts, isLatest bool) (*BlockSubmissionResponse, error)
-=======
-	SubmitL1Block(block types.Block, isLatest bool) (*BlockSubmissionResponse, error)
->>>>>>> 9e497728
+	SubmitL1Block(block L1Block, receipts L1Receipts, isLatest bool) (*BlockSubmissionResponse, error)
 
 	// SubmitTx - user transactions
 	SubmitTx(tx EncryptedTx) (EncryptedResponseSendRawTx, error)
