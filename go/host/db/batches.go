package db

import (
	"bytes"
	"fmt"
	"math/big"

	"github.com/ethereum/go-ethereum/ethdb"
	"github.com/pkg/errors"

	"github.com/obscuronet/go-obscuro/go/common/errutil"

	gethcommon "github.com/ethereum/go-ethereum/common"
	"github.com/ethereum/go-ethereum/rlp"
	"github.com/obscuronet/go-obscuro/go/common"
)

// DB methods relating to batches.

// GetHeadBatchHeader returns the header of the node's current head batch.
func (db *DB) GetHeadBatchHeader() (*common.BatchHeader, error) {
	headBatchHash, err := db.readHeadBatchHash()
	if err != nil {
		return nil, err
	}
	return db.readBatchHeader(*headBatchHash)
}

// GetBatchHeader returns the batch header given the hash.
func (db *DB) GetBatchHeader(hash gethcommon.Hash) (*common.BatchHeader, error) {
	return db.readBatchHeader(hash)
}

// AddBatch adds a batch and its header to the DB
func (db *DB) AddBatch(batch *common.ExtBatch) error {
	// We check if the batch is already stored, to avoid incrementing the total transaction count twice for one batch.
	_, err := db.GetBatchHeader(batch.Hash())
	if err != nil && !errors.Is(err, errutil.ErrNotFound) {
		return fmt.Errorf("4. could not retrieve batch header. Cause: %w", err)
	}
	if err == nil {
		// The batch is already stored, so we return early.
		return errutil.ErrAlreadyExists
	}

	b := db.kvStore.NewBatch()

	if err := db.writeBatchHeader(b, batch.Header); err != nil {
		return fmt.Errorf("could not write batch header. Cause: %w", err)
	}
	if err := db.writeBatch(b, batch); err != nil {
		return fmt.Errorf("could not write batch. Cause: %w", err)
	}
	if err := db.writeBatchTxHashes(b, batch.Hash(), batch.TxHashes); err != nil {
		return fmt.Errorf("could not write batch transaction hashes. Cause: %w", err)
	}
	if err := db.writeBatchHash(b, batch.Header); err != nil {
		return fmt.Errorf("could not write batch hash. Cause: %w", err)
	}
	if err := db.writeBatchSeqNo(b, batch.Header); err != nil {
		return fmt.Errorf("could not write batch hash. Cause: %w", err)
	}
	for _, txHash := range batch.TxHashes {
		if err := db.writeBatchNumber(b, batch.Header, txHash); err != nil {
			return fmt.Errorf("could not write batch number. Cause: %w", err)
		}
	}

	// Update the total number of transactions. There's a potential race here, but absolute accuracy of the number of
	// transactions is not required.
	currentTotal, err := db.readTotalTransactions()
	if err != nil {
		return fmt.Errorf("could not retrieve total transactions. Cause: %w", err)
	}
	newTotal := big.NewInt(0).Add(currentTotal, big.NewInt(int64(len(batch.TxHashes))))
	err = db.writeTotalTransactions(b, newTotal)
	if err != nil {
		return fmt.Errorf("could not write total transactions. Cause: %w", err)
	}

	// Update the head if the new height is greater than the existing one.
	headBatchHeader, err := db.GetHeadBatchHeader()
	if err != nil && !errors.Is(err, errutil.ErrNotFound) {
		return fmt.Errorf("could not retrieve head batch header. Cause: %w", err)
	}
	if headBatchHeader == nil || headBatchHeader.Number.Cmp(batch.Header.Number) == -1 {
		err = db.writeHeadBatchHash(b, batch.Hash())
		if err != nil {
			return fmt.Errorf("could not write new head batch hash. Cause: %w", err)
		}
	}

	if err = b.Write(); err != nil {
		return fmt.Errorf("could not write batch to DB. Cause: %w", err)
	}
	return nil
}

// GetBatchHash returns the hash of a batch given its number.
func (db *DB) GetBatchHash(number *big.Int) (*gethcommon.Hash, error) {
	return db.readBatchHash(number)
}

// GetBatchTxs returns the transaction hashes of the batch with the given hash.
func (db *DB) GetBatchTxs(batchHash gethcommon.Hash) ([]gethcommon.Hash, error) {
	return db.readBatchTxHashes(batchHash)
}

// GetBatchNumber returns the number of the batch containing the given transaction hash.
func (db *DB) GetBatchNumber(txHash gethcommon.Hash) (*big.Int, error) {
	return db.readBatchNumber(txHash)
}

// GetTotalTransactions returns the total number of batched transactions.
func (db *DB) GetTotalTransactions() (*big.Int, error) {
	return db.readTotalTransactions()
}

// GetBatch returns the batch with the given hash.
func (db *DB) GetBatch(batchHash gethcommon.Hash) (*common.ExtBatch, error) {
	db.batchReads.Inc(1)
	return db.readBatch(batchHash)
}

// GetBatchBySequenceNumber returns the batch with the given sequence number.
func (db *DB) GetBatchBySequenceNumber(sequenceNumber *big.Int) (*common.ExtBatch, error) {
	db.batchReads.Inc(1)
	batchHash, err := db.readBatchHashBySequenceNumber(sequenceNumber)
	if err != nil {
		return nil, fmt.Errorf("could not retrieve batch hash for seqNo=%d: %w", sequenceNumber, err)
	}
	return db.GetBatch(*batchHash)
}

<<<<<<< HEAD
// GetBatchListing returns latest BatchListingResponse given a pagination. For example, page 0, size 10 will return the
// latest 10 batches.
=======
// GetBatchListing returns latest batches given a pagination.
// For example, page 0, size 10 will return the latest 10 batches.
>>>>>>> 991a2d67
// todo change this when the db changes - this is not super performant
func (db *DB) GetBatchListing(pagination *common.QueryPagination) (*common.BatchListingResponse, error) {
	// fetch the total batches so we can paginate
	header, err := db.GetHeadBatchHeader()
	if err != nil {
		return nil, err
	}

	batchesFrom := header.SequencerOrderNo.Uint64() - pagination.Offset
<<<<<<< HEAD

	// fetch requested batches
	var batches []common.PublicBatch
	for i := batchesFrom; i > batchesFrom-pagination.Offset-uint64(pagination.Size); i-- {
=======
	batchesToInclusive := int(batchesFrom) - int(pagination.Size) + 1
	// batchesToInclusive can't go below zero
	if batchesToInclusive < 0 {
		batchesToInclusive = 0
	}

	var batches []common.PublicBatch
	// fetch requested batches - looping backwards from the latest batch subtracting any pagination offset
	// (e.g. front-end showing latest batches first, page 3 of size 10 would be skipping the 30 most recent batches)
	for i := batchesFrom; i >= uint64(batchesToInclusive); i-- {
>>>>>>> 991a2d67
		extBatch, err := db.GetBatchBySequenceNumber(big.NewInt(int64(i)))
		if err != nil && !errors.Is(err, errutil.ErrNotFound) {
			return nil, err
		}
		if extBatch != nil {
			batches = append(batches, common.PublicBatch{BatchHeader: *extBatch.Header, TxHashes: extBatch.TxHashes})
		}
	}

	return &common.BatchListingResponse{
		BatchesData: batches,
		Total:       header.Number.Uint64(),
	}, nil
}

// headerKey = batchHeaderPrefix  + hash
func batchHeaderKey(hash gethcommon.Hash) []byte {
	return append(batchHeaderPrefix, hash.Bytes()...)
}

// headerKey = batchPrefix  + hash
func batchKey(hash gethcommon.Hash) []byte {
	return append(batchPrefix, hash.Bytes()...)
}

// headerKey = batchHashPrefix + number
func batchHashKey(num *big.Int) []byte {
	return append(batchHashPrefix, []byte(num.String())...)
}

// headerKey = batchTxHashesPrefix + batch hash
func batchTxHashesKey(hash gethcommon.Hash) []byte {
	return append(batchTxHashesPrefix, hash.Bytes()...)
}

// headerKey = batchNumberPrefix + hash
func batchNumberKey(txHash gethcommon.Hash) []byte {
	return append(batchNumberPrefix, txHash.Bytes()...)
}

// hashKey = batchHashForSeqNoPrefix + seqNo
func batchHashBySeqNoKey(seqNo *big.Int) []byte {
	return append(batchHashForSeqNoPrefix, []byte(seqNo.String())...)
}

// Retrieves the batch header corresponding to the hash.
func (db *DB) readBatchHeader(hash gethcommon.Hash) (*common.BatchHeader, error) {
	data, err := db.kvStore.Get(batchHeaderKey(hash))
	if err != nil {
		return nil, err
	}
	if len(data) == 0 {
		return nil, errutil.ErrNotFound
	}
	header := new(common.BatchHeader)
	if err := rlp.Decode(bytes.NewReader(data), header); err != nil {
		return nil, err
	}
	return header, nil
}

// Retrieves the hash of the head batch.
func (db *DB) readHeadBatchHash() (*gethcommon.Hash, error) {
	value, err := db.kvStore.Get(headBatch)
	if err != nil {
		return nil, err
	}
	h := gethcommon.BytesToHash(value)
	return &h, nil
}

// Stores a batch header into the database.
func (db *DB) writeBatchHeader(w ethdb.KeyValueWriter, header *common.BatchHeader) error {
	// Write the encoded header
	data, err := rlp.EncodeToBytes(header)
	if err != nil {
		return err
	}
	key := batchHeaderKey(header.Hash())

	return w.Put(key, data)
}

// Stores the head batch header hash into the database.
func (db *DB) writeHeadBatchHash(w ethdb.KeyValueWriter, val gethcommon.Hash) error {
	err := w.Put(headBatch, val.Bytes())
	if err != nil {
		return err
	}
	return nil
}

// Stores a batch's hash in the database, keyed by the batch's number.
func (db *DB) writeBatchHash(w ethdb.KeyValueWriter, header *common.BatchHeader) error {
	key := batchHashKey(header.Number)

	return w.Put(key, header.Hash().Bytes())
}

// Stores a batch's hash in the database, keyed by the batch's sequencer number.
func (db *DB) writeBatchSeqNo(w ethdb.KeyValueWriter, header *common.BatchHeader) error {
	key := batchHashBySeqNoKey(header.SequencerOrderNo)

	return w.Put(key, header.Hash().Bytes())
}

// Retrieves the hash for the batch with the given number..
func (db *DB) readBatchHash(number *big.Int) (*gethcommon.Hash, error) {
	data, err := db.kvStore.Get(batchHashKey(number))
	if err != nil {
		return nil, err
	}
	if len(data) == 0 {
		return nil, errutil.ErrNotFound
	}
	hash := gethcommon.BytesToHash(data)
	return &hash, nil
}

// Returns the transaction hashes in the batch with the given hash.
func (db *DB) readBatchTxHashes(batchHash common.L2BatchHash) ([]gethcommon.Hash, error) {
	data, err := db.kvStore.Get(batchTxHashesKey(batchHash))
	if err != nil {
		return nil, err
	}
	if len(data) == 0 {
		return nil, errutil.ErrNotFound
	}

	var txHashes []gethcommon.Hash
	if err = rlp.Decode(bytes.NewReader(data), &txHashes); err != nil {
		return nil, err
	}

	return txHashes, nil
}

// Stores a batch's number in the database, keyed by the hash of a transaction in that rollup.
func (db *DB) writeBatchNumber(w ethdb.KeyValueWriter, header *common.BatchHeader, txHash gethcommon.Hash) error {
	key := batchNumberKey(txHash)

	return w.Put(key, header.Number.Bytes())
}

// Writes the transaction hashes against the batch containing them.
func (db *DB) writeBatchTxHashes(w ethdb.KeyValueWriter, batchHash common.L2BatchHash, txHashes []gethcommon.Hash) error {
	data, err := rlp.EncodeToBytes(txHashes)
	if err != nil {
		return err
	}
	key := batchTxHashesKey(batchHash)

	return w.Put(key, data)
}

// Retrieves the number of the batch containing the transaction with the given hash.
func (db *DB) readBatchNumber(txHash gethcommon.Hash) (*big.Int, error) {
	data, err := db.kvStore.Get(batchNumberKey(txHash))
	if err != nil {
		return nil, err
	}
	if len(data) == 0 {
		return nil, errutil.ErrNotFound
	}
	return big.NewInt(0).SetBytes(data), nil
}

func (db *DB) readBatchHashBySequenceNumber(seqNum *big.Int) (*gethcommon.Hash, error) {
	data, err := db.kvStore.Get(batchHashBySeqNoKey(seqNum))
	if err != nil {
		return nil, err
	}
	if len(data) == 0 {
		return nil, errutil.ErrNotFound
	}
	h := gethcommon.BytesToHash(data)
	return &h, nil
}

// Retrieves the total number of rolled-up transactions - returns 0 if no tx count is found
func (db *DB) readTotalTransactions() (*big.Int, error) {
	data, err := db.kvStore.Get(totalTransactionsKey)
	if err != nil {
		if errors.Is(err, errutil.ErrNotFound) {
			return big.NewInt(0), nil
		}
		return nil, err
	}
	if len(data) == 0 {
		return big.NewInt(0), nil
	}
	return big.NewInt(0).SetBytes(data), nil
}

// Stores the total number of transactions in the database.
func (db *DB) writeTotalTransactions(w ethdb.KeyValueWriter, newTotal *big.Int) error {
	err := w.Put(totalTransactionsKey, newTotal.Bytes())
	if err != nil {
		return err
	}
	return nil
}

// Stores a batch into the database.
func (db *DB) writeBatch(w ethdb.KeyValueWriter, batch *common.ExtBatch) error {
	// Write the encoded header
	data, err := rlp.EncodeToBytes(batch)
	if err != nil {
		return err
	}
	key := batchKey(batch.Hash())
	if err := w.Put(key, data); err != nil {
		return err
	}
	db.batchWrites.Inc(1)
	return nil
}

// Retrieves the batch corresponding to the hash.
func (db *DB) readBatch(hash gethcommon.Hash) (*common.ExtBatch, error) {
	data, err := db.kvStore.Get(batchKey(hash))
	if err != nil {
		return nil, err
	}
	if len(data) == 0 {
		return nil, errutil.ErrNotFound
	}
	batch := new(common.ExtBatch)
	if err := rlp.Decode(bytes.NewReader(data), batch); err != nil {
		return nil, err
	}
	return batch, nil
}<|MERGE_RESOLUTION|>--- conflicted
+++ resolved
@@ -132,13 +132,8 @@
 	return db.GetBatch(*batchHash)
 }
 
-<<<<<<< HEAD
-// GetBatchListing returns latest BatchListingResponse given a pagination. For example, page 0, size 10 will return the
-// latest 10 batches.
-=======
 // GetBatchListing returns latest batches given a pagination.
 // For example, page 0, size 10 will return the latest 10 batches.
->>>>>>> 991a2d67
 // todo change this when the db changes - this is not super performant
 func (db *DB) GetBatchListing(pagination *common.QueryPagination) (*common.BatchListingResponse, error) {
 	// fetch the total batches so we can paginate
@@ -148,12 +143,6 @@
 	}
 
 	batchesFrom := header.SequencerOrderNo.Uint64() - pagination.Offset
-<<<<<<< HEAD
-
-	// fetch requested batches
-	var batches []common.PublicBatch
-	for i := batchesFrom; i > batchesFrom-pagination.Offset-uint64(pagination.Size); i-- {
-=======
 	batchesToInclusive := int(batchesFrom) - int(pagination.Size) + 1
 	// batchesToInclusive can't go below zero
 	if batchesToInclusive < 0 {
@@ -164,7 +153,6 @@
 	// fetch requested batches - looping backwards from the latest batch subtracting any pagination offset
 	// (e.g. front-end showing latest batches first, page 3 of size 10 would be skipping the 30 most recent batches)
 	for i := batchesFrom; i >= uint64(batchesToInclusive); i-- {
->>>>>>> 991a2d67
 		extBatch, err := db.GetBatchBySequenceNumber(big.NewInt(int64(i)))
 		if err != nil && !errors.Is(err, errutil.ErrNotFound) {
 			return nil, err
