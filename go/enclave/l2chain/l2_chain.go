--- conflicted
+++ resolved
@@ -107,12 +107,8 @@
 	}
 
 	// We update the L1 and L2 chain heads.
-<<<<<<< HEAD
+	oc.logger.Info("updateL1AndL2Heads", log.BlockHeightKey, block.NumberU64(), log.BlockHashKey, block.Hash())
 	newL2Head, producedBatch, producedRollup, err := oc.updateL1AndL2Heads(&block, l1IngestionType)
-=======
-	oc.logger.Info("updateL1AndL2Heads", log.BlockHeightKey, block.NumberU64(), log.BlockHashKey, block.Hash())
-	newL2Head, producedBatch, err := oc.updateL1AndL2Heads(&block, l1IngestionType)
->>>>>>> a9c8f9af
 	if err != nil {
 		return nil, nil, nil, err
 	}
@@ -347,19 +343,11 @@
 		}
 	}
 
-	if oc.nodeType == common.Sequencer {
-		println("jjj here 1")
-	}
-
 	// We process the rollups, updating the head rollup associated with the L1 block as we go.
 	rollupsInBlock, err := oc.processRollups(block)
 	if err != nil {
 		// TODO - #718 - Determine correct course of action if one or more rollups are invalid.
 		oc.logger.Error("could not process rollups", log.ErrKey, err)
-	}
-
-	if oc.nodeType == common.Sequencer && rollupsInBlock {
-		println("jjj here 2")
 	}
 
 	// We determine whether we have produced a genesis batch yet.
@@ -438,8 +426,8 @@
 
 // Produces a new rollup, signs it and stores it.
 func (oc *ObscuroChain) produceAndStoreRollup(block *types.Block, producedBatch *core.Batch) (*core.Rollup, error) {
-	parentRollup, err := oc.storage.FetchHeadRollupForBlock(&block.Header().ParentHash)
-	if err != nil && !errors.Is(err, errutil.ErrNotFound) {
+	parentRollup, err := oc.getLatestRollupBeforeBlock(block)
+	if err != nil && !errors.Is(err, db.ErrNoRollups) {
 		return nil, fmt.Errorf("could not retrieve head rollup. Cause: %w", err)
 	}
 	var parentRollupHeader *common.RollupHeader
@@ -749,7 +737,7 @@
 
 func (oc *ObscuroChain) signRollup(rollup *core.Rollup) error {
 	var err error
-	h := rollup.Hash()
+	h := rollup.Header.Hash()
 	rollup.Header.R, rollup.Header.S, err = ecdsa.Sign(rand.Reader, oc.enclavePrivateKey, h[:])
 	if err != nil {
 		return fmt.Errorf("could not sign rollup. Cause: %w", err)
@@ -921,18 +909,10 @@
 
 // Validates and stores the rollup in a given block.
 // TODO - #718 - Design a mechanism to detect a case where the rollups never contain any batches (despite batches arriving via P2P).
-<<<<<<< HEAD
 func (oc *ObscuroChain) processRollups(block *common.L1Block) (bool, error) {
-	l1ParentHash := block.ParentHash()
-	currentHeadRollup, err := oc.storage.FetchHeadRollupForBlock(&l1ParentHash)
-	if err != nil && !errors.Is(err, errutil.ErrNotFound) {
-		return false, fmt.Errorf("could not fetch current L2 head rollup")
-=======
-func (oc *ObscuroChain) processRollups(block *common.L1Block) error {
-	latestRollup, err := oc.getLatestRollupBeforeBlock(block)
+	currentHeadRollup, err := oc.getLatestRollupBeforeBlock(block)
 	if err != nil && !errors.Is(err, db.ErrNoRollups) {
-		return fmt.Errorf("unexpected error retrieving latest rollup for block %s. Cause: %w", block.Hash(), err)
->>>>>>> a9c8f9af
+		return false, fmt.Errorf("unexpected error retrieving latest rollup for block %s. Cause: %w", block.Hash(), err)
 	}
 
 	rollups := oc.rollupExtractor.ExtractRollups(block, oc.storage)
@@ -942,24 +922,18 @@
 	})
 
 	// If this is the first rollup we've ever received, we check that it's the genesis rollup.
-<<<<<<< HEAD
 	if currentHeadRollup == nil && len(rollups) != 0 && !rollups[0].IsGenesis() {
 		return false, fmt.Errorf("received rollup with number %d but no genesis rollup is stored", rollups[0].Number())
-=======
-	if latestRollup == nil && len(rollups) != 0 && !rollups[0].IsGenesis() {
-		return fmt.Errorf("received rollup with number %d but no genesis rollup is stored", rollups[0].Number())
->>>>>>> a9c8f9af
 	}
 
 	blockHash := block.Hash()
 	for idx, rollup := range rollups {
-		println(fmt.Sprintf("jjj in block %d processing rollup %d with hash %s", block.NumberU64(), rollup.NumberU64(), rollup.Hash()))
 		if err = oc.checkSequencerSignature(rollup.Hash(), &rollup.Header.Agg, rollup.Header.R, rollup.Header.S); err != nil {
 			return false, fmt.Errorf("rollup signature was invalid. Cause: %w", err)
 		}
 
 		if !rollup.IsGenesis() {
-			previousRollup := latestRollup
+			previousRollup := currentHeadRollup
 			if idx != 0 {
 				previousRollup = rollups[idx-1]
 			}
@@ -978,7 +952,6 @@
 			return false, fmt.Errorf("could not store rollup. Cause: %w", err)
 		}
 
-<<<<<<< HEAD
 		currentHeadRollup = rollup
 	}
 
@@ -987,18 +960,18 @@
 		if err = oc.storage.UpdateHeadRollup(&blockHash, currentHeadRollup.Hash()); err != nil {
 			return false, fmt.Errorf("could not update L2 head rollup. Cause: %w", err)
 		}
-=======
+	}
+
 	// we record the latest rollup published against this L1 block hash
 	// note: if no rollup published yet then we record the empty hash as a marker
 	rollupHash := &gethcommon.Hash{}
-	if latestRollup != nil {
-		rollupHash = latestRollup.Hash()
+	if currentHeadRollup != nil {
+		rollupHash = currentHeadRollup.Hash()
 	}
 
 	err = oc.storage.UpdateHeadRollup(&blockHash, rollupHash)
 	if err != nil {
-		return fmt.Errorf("unable to update head rollup - %w", err)
->>>>>>> a9c8f9af
+		return false, fmt.Errorf("unable to update head rollup - %w", err)
 	}
 
 	return len(rollups) > 0, nil
@@ -1036,6 +1009,11 @@
 //   - Links to the previous rollup by hash
 //   - Has a first batch whose parent is the head batch of the previous rollup
 func (oc *ObscuroChain) checkRollupsCorrectlyChained(rollup *core.Rollup, previousRollup *core.Rollup) error {
+	if rollup.Header.Hash() == previousRollup.Header.Hash() {
+		oc.logger.Error("Attempting to check the same rollup.")
+		return nil
+	}
+
 	if big.NewInt(0).Sub(rollup.Header.Number, previousRollup.Header.Number).Cmp(big.NewInt(1)) != 0 {
 		return fmt.Errorf("found gap in rollups between rollup %d and rollup %d",
 			previousRollup.Header.Number, rollup.Header.Number)
