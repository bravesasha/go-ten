package enclave

import (
	"fmt"

	common2 "github.com/ethereum/go-ethereum/common"

	"github.com/obscuronet/obscuro-playground/go/common"
)

// findTxsNotIncluded - given a list of transactions, it keeps only the ones that were not included in the block
// todo - inefficient
func findTxsNotIncluded(head *Rollup, txs []L2Tx, db DB) []L2Tx {
	included := allIncludedTransactions(head, db)
	return removeExisting(txs, included)
}

<<<<<<< HEAD
func allIncludedTransactions(b *Rollup, db DB) map[common.L2TxHash]L2Tx {
=======
func allIncludedTransactions(b *Rollup, db DB) map[common2.Hash]L2Tx {
>>>>>>> 94da30b8
	val, found := db.Txs(b)
	if found {
		return val
	}
	if db.Height(b) == common.L2GenesisHeight {
		return makeMap(b.Transactions)
	}
<<<<<<< HEAD
	newMap := make(map[common.L2TxHash]L2Tx)
=======
	newMap := make(map[common2.Hash]L2Tx)
>>>>>>> 94da30b8
	for k, v := range allIncludedTransactions(db.Parent(b), db) {
		newMap[k] = v
	}
	for _, tx := range b.Transactions {
		newMap[tx.Hash()] = tx
	}
	db.AddTxs(b, newMap)
	return newMap
}

<<<<<<< HEAD
func removeExisting(base []L2Tx, toRemove map[common.L2TxHash]L2Tx) (r []L2Tx) {
=======
func removeExisting(base []L2Tx, toRemove map[common2.Hash]L2Tx) (r []L2Tx) {
>>>>>>> 94da30b8
	for _, t := range base {
		_, f := toRemove[t.Hash()]
		if !f {
			r = append(r, t)
		}
	}
	return
}

// Returns all transactions found 20 levels below
<<<<<<< HEAD
func historicTxs(r *Rollup, db DB) map[common.L2TxHash]common.L2TxHash {
=======
func historicTxs(r *Rollup, db DB) map[common2.Hash]common2.Hash {
>>>>>>> 94da30b8
	i := common.HeightCommittedBlocks
	c := r
	for {
		if i == 0 || db.Height(c) == common.L2GenesisHeight {
			return toMap(c.Transactions)
		}
		i--
		c = db.Parent(c)
	}
}

<<<<<<< HEAD
func makeMap(txs []L2Tx) map[common.L2TxHash]L2Tx {
	m := make(map[common.L2TxHash]L2Tx)
=======
func makeMap(txs []L2Tx) map[common2.Hash]L2Tx {
	m := make(map[common2.Hash]L2Tx)
>>>>>>> 94da30b8
	for _, tx := range txs {
		m[tx.Hash()] = tx
	}
	return m
}

<<<<<<< HEAD
func toMap(txs []L2Tx) map[common.L2TxHash]common.L2TxHash {
	m := make(map[common.L2TxHash]common.L2TxHash)
=======
func toMap(txs []L2Tx) map[common2.Hash]common2.Hash {
	m := make(map[common2.Hash]common2.Hash)
>>>>>>> 94da30b8
	for _, tx := range txs {
		m[tx.Hash()] = tx.Hash()
	}
	return m
}

func printTxs(txs []L2Tx) (txsString []string) {
	for _, t := range txs {
		txsString = printTx(t, txsString)
	}
	return txsString
}

func printTx(t L2Tx, txsString []string) []string {
	txData := TxData(&t)
	switch txData.Type {
	case TransferTx:
<<<<<<< HEAD
		txsString = append(txsString, fmt.Sprintf("%v->%v(%d){%d}", t.From, t.To, t.Amount, t.ID))
	case WithdrawalTx:
		txsString = append(txsString, fmt.Sprintf("%v->*(%d){%d}", t.From, t.Amount, t.ID))
=======
		txsString = append(txsString, fmt.Sprintf("%v->%v(%d){%d}", txData.From, txData.To, txData.Amount, t.Hash()))
	case WithdrawalTx:
		txsString = append(txsString, fmt.Sprintf("%v->*(%d){%d}", txData.From, txData.Amount, t.Hash()))
>>>>>>> 94da30b8
	}
	return txsString
}<|MERGE_RESOLUTION|>--- conflicted
+++ resolved
@@ -15,11 +15,7 @@
 	return removeExisting(txs, included)
 }
 
-<<<<<<< HEAD
-func allIncludedTransactions(b *Rollup, db DB) map[common.L2TxHash]L2Tx {
-=======
 func allIncludedTransactions(b *Rollup, db DB) map[common2.Hash]L2Tx {
->>>>>>> 94da30b8
 	val, found := db.Txs(b)
 	if found {
 		return val
@@ -27,11 +23,7 @@
 	if db.Height(b) == common.L2GenesisHeight {
 		return makeMap(b.Transactions)
 	}
-<<<<<<< HEAD
-	newMap := make(map[common.L2TxHash]L2Tx)
-=======
 	newMap := make(map[common2.Hash]L2Tx)
->>>>>>> 94da30b8
 	for k, v := range allIncludedTransactions(db.Parent(b), db) {
 		newMap[k] = v
 	}
@@ -42,11 +34,7 @@
 	return newMap
 }
 
-<<<<<<< HEAD
-func removeExisting(base []L2Tx, toRemove map[common.L2TxHash]L2Tx) (r []L2Tx) {
-=======
 func removeExisting(base []L2Tx, toRemove map[common2.Hash]L2Tx) (r []L2Tx) {
->>>>>>> 94da30b8
 	for _, t := range base {
 		_, f := toRemove[t.Hash()]
 		if !f {
@@ -57,11 +45,7 @@
 }
 
 // Returns all transactions found 20 levels below
-<<<<<<< HEAD
-func historicTxs(r *Rollup, db DB) map[common.L2TxHash]common.L2TxHash {
-=======
 func historicTxs(r *Rollup, db DB) map[common2.Hash]common2.Hash {
->>>>>>> 94da30b8
 	i := common.HeightCommittedBlocks
 	c := r
 	for {
@@ -73,26 +57,16 @@
 	}
 }
 
-<<<<<<< HEAD
-func makeMap(txs []L2Tx) map[common.L2TxHash]L2Tx {
-	m := make(map[common.L2TxHash]L2Tx)
-=======
 func makeMap(txs []L2Tx) map[common2.Hash]L2Tx {
 	m := make(map[common2.Hash]L2Tx)
->>>>>>> 94da30b8
 	for _, tx := range txs {
 		m[tx.Hash()] = tx
 	}
 	return m
 }
 
-<<<<<<< HEAD
-func toMap(txs []L2Tx) map[common.L2TxHash]common.L2TxHash {
-	m := make(map[common.L2TxHash]common.L2TxHash)
-=======
 func toMap(txs []L2Tx) map[common2.Hash]common2.Hash {
 	m := make(map[common2.Hash]common2.Hash)
->>>>>>> 94da30b8
 	for _, tx := range txs {
 		m[tx.Hash()] = tx.Hash()
 	}
@@ -110,15 +84,9 @@
 	txData := TxData(&t)
 	switch txData.Type {
 	case TransferTx:
-<<<<<<< HEAD
-		txsString = append(txsString, fmt.Sprintf("%v->%v(%d){%d}", t.From, t.To, t.Amount, t.ID))
-	case WithdrawalTx:
-		txsString = append(txsString, fmt.Sprintf("%v->*(%d){%d}", t.From, t.Amount, t.ID))
-=======
 		txsString = append(txsString, fmt.Sprintf("%v->%v(%d){%d}", txData.From, txData.To, txData.Amount, t.Hash()))
 	case WithdrawalTx:
 		txsString = append(txsString, fmt.Sprintf("%v->*(%d){%d}", txData.From, txData.Amount, t.Hash()))
->>>>>>> 94da30b8
 	}
 	return txsString
 }