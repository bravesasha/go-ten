package enclave

import (
	"crypto/rand"
	"fmt"
	"math/big"

<<<<<<< HEAD
=======
	"github.com/ethereum/go-ethereum/core/state"

	"github.com/obscuronet/obscuro-playground/go/obscuronode/enclave/mempool"

	obscurocore "github.com/obscuronet/obscuro-playground/go/obscuronode/enclave/core"
	"github.com/obscuronet/obscuro-playground/go/obscuronode/enclave/db"

	"github.com/obscuronet/obscuro-playground/go/ethclient/mgmtcontractlib"

	"github.com/ethereum/go-ethereum/core"

	"github.com/obscuronet/obscuro-playground/go/log"

>>>>>>> 5456ed68
	"github.com/ethereum/go-ethereum/common"
	"github.com/ethereum/go-ethereum/core"
	"github.com/ethereum/go-ethereum/core/types"
	"github.com/obscuronet/obscuro-playground/go/ethclient/txdecoder"
	"github.com/obscuronet/obscuro-playground/go/log"
	"github.com/obscuronet/obscuro-playground/go/obscurocommon"
	"github.com/obscuronet/obscuro-playground/go/obscuronode/enclave/db"
	"github.com/obscuronet/obscuro-playground/go/obscuronode/enclave/mempool"
	"github.com/obscuronet/obscuro-playground/go/obscuronode/nodecommon"

	obscurocore "github.com/obscuronet/obscuro-playground/go/obscuronode/enclave/core"
)

const ChainID = 777 // The unique ID for the Obscuro chain. Required for Geth signing.

type StatsCollector interface {
	// L2Recalc registers when a node has to discard the speculative work built on top of the winner of the gossip round.
	L2Recalc(id common.Address)
	RollupWithMoreRecentProof()
}

type enclaveImpl struct {
	nodeID         common.Address
	nodeShortID    uint64
	mining         bool
	storage        db.Storage
	blockResolver  db.BlockResolver
	mempool        mempool.Manager
	statsCollector StatsCollector
	l1Blockchain   *core.BlockChain

	txCh                 chan nodecommon.L2Tx
	roundWinnerCh        chan *obscurocore.Rollup
	exitCh               chan bool
	speculativeWorkInCh  chan bool
	speculativeWorkOutCh chan speculativeWork

	txDecoder txdecoder.TxDecoder

	// Toggles the speculative execution background process
	speculativeExecutionEnabled bool
}

func (e *enclaveImpl) IsReady() error {
	return nil // The enclave is local so it is always ready
}

func (e *enclaveImpl) StopClient() {
	// The enclave is local so there is no client to stop
}

func (e *enclaveImpl) Start(block types.Block) {
	if e.speculativeExecutionEnabled {
		// start the speculative rollup execution loop on its own go routine
		go e.start(block)
	}
}

func (e *enclaveImpl) start(block types.Block) {
	env := processingEnvironment{processedTxsMap: make(map[common.Hash]nodecommon.L2Tx)}
	// determine whether the block where the speculative execution will start already contains Obscuro state
	blockState, f := e.storage.FetchBlockState(block.Hash())
	if f {
		env.headRollup, _ = e.storage.FetchRollup(blockState.HeadRollup)
		if env.headRollup != nil {
			env.state = e.storage.CreateStateDB(env.headRollup.Hash())
		}
	}

	for {
		select {
		// A new winner was found after gossiping. Start speculatively executing incoming transactions to already have a rollup ready when the next round starts.
		case winnerRollup := <-e.roundWinnerCh:
			hash := winnerRollup.Hash()
			env.header = obscurocore.NewHeader(&hash, winnerRollup.Header.Number+1, e.nodeID)
			env.headRollup = winnerRollup
			env.state = e.storage.CreateStateDB(winnerRollup.Hash())
			log.Trace(fmt.Sprintf(">   Agg%d: Create new speculative env  r_%d(%d).",
				e.nodeShortID,
				obscurocommon.ShortHash(winnerRollup.Header.Hash()),
				winnerRollup.Header.Number,
			))

			// determine the transactions that were not yet included
			env.processedTxs = currentTxs(winnerRollup, e.mempool.FetchMempoolTxs(), e.storage)
			env.processedTxsMap = makeMap(env.processedTxs)

			// calculate the State after executing them
			executeTransactions(env.processedTxs, env.state, env.headRollup.Header)

		case tx := <-e.txCh:
			// only process transactions if there is already a rollup to use as parent
			if env.headRollup != nil {
				_, found := env.processedTxsMap[tx.Hash()]
				if !found {
					env.processedTxsMap[tx.Hash()] = tx
					env.processedTxs = append(env.processedTxs, tx)
					executeTx(env.state, tx, env.header)
				}
			}

		case <-e.speculativeWorkInCh:
			if env.header == nil {
				e.speculativeWorkOutCh <- speculativeWork{found: false}
			} else {
				b := make([]nodecommon.L2Tx, 0, len(env.processedTxs))
				b = append(b, env.processedTxs...)
				e.speculativeWorkOutCh <- speculativeWork{
					found: true,
					r:     env.headRollup,
					s:     env.state,
					h:     env.header,
					txs:   b,
				}
			}

		case <-e.exitCh:
			return
		}
	}
}

func (e *enclaveImpl) ProduceGenesis(blkHash common.Hash) nodecommon.BlockSubmissionResponse {
	rolGenesis := obscurocore.NewRollup(blkHash, nil, obscurocommon.L2GenesisHeight, common.HexToAddress("0x0"), []nodecommon.L2Tx{}, []nodecommon.Withdrawal{}, obscurocommon.GenerateNonce(), common.BigToHash(big.NewInt(0)))
	b, f := e.storage.FetchBlock(blkHash)
	if !f {
		panic("Could not find the block used as proof for the genesis rollup.")
	}
	return nodecommon.BlockSubmissionResponse{
		ProducedRollup: rolGenesis.ToExtRollup(),
		BlockHeader:    b.Header(),
		IngestedBlock:  true,
	}
}

// IngestBlocks is used to update the enclave with the full history of the L1 chain to date.
func (e *enclaveImpl) IngestBlocks(blocks []*types.Block) []nodecommon.BlockSubmissionResponse {
	result := make([]nodecommon.BlockSubmissionResponse, len(blocks))
	for i, block := range blocks {
		// We ignore a failure on the genesis block, since insertion of the genesis also produces a failure in Geth
		// (at least with Clique, where it fails with a `vote nonce not 0x00..0 or 0xff..f`).
		if ingestionFailedResponse := e.insertBlockIntoL1Chain(block); !e.isGenesisBlock(block) && ingestionFailedResponse != nil {
			result[i] = *ingestionFailedResponse
			return result // We return early, as all descendant blocks will also fail verification.
		}

		e.storage.StoreBlock(block)
		bs := updateState(block, e.blockResolver, e.txDecoder, e.storage, e.storage, e.nodeShortID)
		if bs == nil {
			result[i] = e.noBlockStateBlockSubmissionResponse(block)
		} else {
			var rollup nodecommon.ExtRollup
			if bs.FoundNewRollup {
				hr, f := e.storage.FetchRollup(bs.HeadRollup)
				if !f {
					panic("Should not happen")
				}

				rollup = hr.ToExtRollup()
			}
			result[i] = e.blockStateBlockSubmissionResponse(bs, rollup)
		}
	}

	return result
}

// SubmitBlock is used to update the enclave with an additional block.
func (e *enclaveImpl) SubmitBlock(block types.Block) nodecommon.BlockSubmissionResponse {
	// The genesis block should always be ingested, not submitted, so we ignore it if it's passed in here.
	if e.isGenesisBlock(&block) {
		return nodecommon.BlockSubmissionResponse{IngestedBlock: false, BlockNotIngestedCause: "Block was genesis block."}
	}

	_, foundBlock := e.storage.FetchBlock(block.Hash())
	if foundBlock {
		return nodecommon.BlockSubmissionResponse{IngestedBlock: false, BlockNotIngestedCause: "Block already ingested."}
	}

	if ingestionFailedResponse := e.insertBlockIntoL1Chain(&block); ingestionFailedResponse != nil {
		return *ingestionFailedResponse
	}

	_, f := e.storage.FetchBlock(block.Header().ParentHash)
	if !f && block.NumberU64() > obscurocommon.L1GenesisHeight {
		return nodecommon.BlockSubmissionResponse{IngestedBlock: false, BlockNotIngestedCause: "Block parent not stored."}
	}

	// Only store the block if the parent is available.
	stored := e.storage.StoreBlock(&block)
	if !stored {
		return nodecommon.BlockSubmissionResponse{IngestedBlock: false}
	}

	blockState := updateState(&block, e.blockResolver, e.txDecoder, e.storage, e.storage, e.nodeShortID)
	if blockState == nil {
		return e.noBlockStateBlockSubmissionResponse(&block)
	}

	// todo - A verifier node will not produce rollups, we can check the e.mining to get the node behaviour
	hr, f := e.storage.FetchRollup(blockState.HeadRollup)
	if !f {
		panic("Failed to fetch rollup. Should not happen")
	}
	e.mempool.RemoveMempoolTxs(historicTxs(hr, e.storage))
	r := e.produceRollup(&block, blockState)
	// todo - should store proposal rollups in a different storage as they are ephemeral (round based)
	e.storage.StoreRollup(r)

	nodecommon.LogWithID(e.nodeShortID, "Processed block: b_%d(%d)", obscurocommon.ShortHash(block.Hash()), block.NumberU64())

	return e.blockStateBlockSubmissionResponse(blockState, r.ToExtRollup())
}

func (e *enclaveImpl) SubmitRollup(rollup nodecommon.ExtRollup) {
	r := obscurocore.Rollup{
		Header:       rollup.Header,
		Transactions: obscurocore.DecryptTransactions(rollup.Txs),
	}

	// only store if the parent exists
	_, found := e.storage.FetchRollup(r.Header.ParentHash)
	if found {
		e.storage.StoreRollup(&r)
	} else {
		nodecommon.LogWithID(e.nodeShortID, "Received rollup with no parent: r_%d", obscurocommon.ShortHash(r.Hash()))
	}
}

func (e *enclaveImpl) SubmitTx(tx nodecommon.EncryptedTx) error {
	decryptedTx := obscurocore.DecryptTx(tx)
	err := verifySignature(&decryptedTx)
	if err != nil {
		return err
	}
	e.mempool.AddMempoolTx(decryptedTx)
	if e.speculativeExecutionEnabled {
		e.txCh <- decryptedTx
	}
	return nil
}

// Checks that the L2Tx has a valid signature.
func verifySignature(decryptedTx *nodecommon.L2Tx) error {
	signer := types.NewLondonSigner(big.NewInt(ChainID))
	_, err := types.Sender(signer, decryptedTx)
	return err
}

func (e *enclaveImpl) RoundWinner(parent obscurocommon.L2RootHash) (nodecommon.ExtRollup, bool, error) {
	head, found := e.storage.FetchRollup(parent)
	if !found {
		return nodecommon.ExtRollup{}, false, fmt.Errorf("rollup not found: r_%s", parent)
	}

	nodecommon.LogWithID(e.nodeShortID, "Round winner height: %d", head.Header.Number)
	rollupsReceivedFromPeers := e.storage.FetchRollups(head.Header.Number + 1)
	// filter out rollups with a different Parent
	var usefulRollups []*obscurocore.Rollup
	for _, rol := range rollupsReceivedFromPeers {
		p := e.storage.ParentRollup(rol)
		if p.Hash() == head.Hash() {
			usefulRollups = append(usefulRollups, rol)
		}
	}

	parentState := e.storage.CreateStateDB(head.Hash())
	// determine the winner of the round
	winnerRollup, _ := e.findRoundWinner(usefulRollups, head, parentState, e.blockResolver, e.storage)
	if e.speculativeExecutionEnabled {
		go e.notifySpeculative(winnerRollup)
	}

	// we are the winner
	if winnerRollup.Header.Agg == e.nodeID {
		v := e.blockResolver.Proof(winnerRollup)
		w := e.storage.ParentRollup(winnerRollup)
		nodecommon.LogWithID(e.nodeShortID, "Publish rollup=r_%d(%d)[r_%d]{proof=b_%d(%d)}. Num Txs: %d. Txs: %v.  State=%v. ",
			obscurocommon.ShortHash(winnerRollup.Hash()), winnerRollup.Header.Number,
			obscurocommon.ShortHash(w.Hash()),
			obscurocommon.ShortHash(v.Hash()),
			v.NumberU64(),
			len(winnerRollup.Transactions),
			printTxs(winnerRollup.Transactions),
			winnerRollup.Header.State,
		)
		return winnerRollup.ToExtRollup(), true, nil
	}
	return nodecommon.ExtRollup{}, false, nil
}

func (e *enclaveImpl) notifySpeculative(winnerRollup *obscurocore.Rollup) {
	e.roundWinnerCh <- winnerRollup
}

func (e *enclaveImpl) Balance(address common.Address) uint64 {
	// todo user encryption
	s := e.storage.CreateStateDB(e.storage.FetchHeadState().HeadRollup)
	return getBalance(s, address)
}

func (e *enclaveImpl) produceRollup(b *types.Block, bs *obscurocore.BlockState) *obscurocore.Rollup {
	headRollup, f := e.storage.FetchRollup(bs.HeadRollup)
	if !f {
		panic("Should not happen")
	}

	// These variables will be used to create the new rollup
	var newRollupTxs []nodecommon.L2Tx
	var newRollupState *state.StateDB
	var newRollupHeader *nodecommon.Header

	speculativeExecutionSucceeded := false

	if e.speculativeExecutionEnabled {
		// retrieve the speculatively calculated State based on the previous winner and the incoming transactions
		e.speculativeWorkInCh <- true
		speculativeRollup := <-e.speculativeWorkOutCh

		newRollupTxs = speculativeRollup.txs
		newRollupState = speculativeRollup.s
		newRollupHeader = speculativeRollup.h

		// the speculative execution has been processing on top of the wrong parent - due to failure in gossip or publishing to L1
		// or speculative execution is disabled
		speculativeExecutionSucceeded = speculativeRollup.found && (speculativeRollup.r.Hash() == bs.HeadRollup)

		if !speculativeExecutionSucceeded && speculativeRollup.r != nil {
			nodecommon.LogWithID(e.nodeShortID, "Recalculate. speculative=r_%d(%d), published=r_%d(%d)",
				obscurocommon.ShortHash(speculativeRollup.r.Hash()),
				speculativeRollup.r.Header.Number,
				obscurocommon.ShortHash(bs.HeadRollup),
				headRollup.Header.Number)
			if e.statsCollector != nil {
				e.statsCollector.L2Recalc(e.nodeID)
			}
		}
	}

	if !speculativeExecutionSucceeded {
		// In case the speculative execution thread has not succeeded in producing a valid rollup
		// we have to create a new one from the mempool transactions
		newRollupHeader = obscurocore.NewHeader(&bs.HeadRollup, headRollup.Header.Number+1, e.nodeID)
		newRollupTxs = currentTxs(headRollup, e.mempool.FetchMempoolTxs(), e.storage)

		newRollupState = e.storage.CreateStateDB(bs.HeadRollup)
		executeTransactions(newRollupTxs, newRollupState, newRollupHeader)
	}

	// always process deposits last, either on top of the rollup produced speculatively or the newly created rollup
	// process deposits from the proof of the parent to the current block (which is the proof of the new rollup)
	proof := e.blockResolver.Proof(headRollup)
<<<<<<< HEAD
	depositTxs := processDeposits(proof, b, e.blockResolver, e.txDecoder)
=======
	depositTxs := extractDeposits(proof, b, e.blockResolver, e.txHandler)
>>>>>>> 5456ed68
	executeTransactions(depositTxs, newRollupState, newRollupHeader)

	// Create a new rollup based on the proof of inclusion of the previous, including all new transactions
	rootHash, err := newRollupState.Commit(true)
	if err != nil {
		return nil
	}
	// dump := newRollupState.Dump(&state.DumpConfig{})
	// log.Log(fmt.Sprintf(">   Agg%d: State:%s", obscurocommon.ShortAddress(e.node), dump))
	r := obscurocore.NewRollupFromHeader(newRollupHeader, b.Hash(), newRollupTxs, obscurocommon.GenerateNonce(), rootHash)

	// Postprocessing - withdrawals
	r.Header.Withdrawals = rollupPostProcessingWithdrawals(&r, newRollupState, newRollupHeader)

	return &r
}

func (e *enclaveImpl) GetTransaction(txHash common.Hash) *nodecommon.L2Tx {
	// todo add some sort of cache
	rollup, found := e.storage.FetchRollup(e.storage.FetchHeadState().HeadRollup)
	if !found {
		panic("should not happen")
	}

	for {
		txs := rollup.Transactions
		for _, tx := range txs {
			if tx.Hash() == txHash {
				return &tx
			}
		}
		rollup = e.storage.ParentRollup(rollup)
		if rollup == nil || rollup.Header.Number == obscurocommon.L2GenesisHeight {
			return nil
		}
	}
}

func (e *enclaveImpl) Stop() error {
	if e.speculativeExecutionEnabled {
		e.exitCh <- true
	}
	return nil
}

func (e *enclaveImpl) Attestation() obscurocommon.AttestationReport {
	// Todo
	return obscurocommon.AttestationReport{Owner: e.nodeID}
}

// GenerateSecret - the genesis enclave is responsible with generating the secret entropy
func (e *enclaveImpl) GenerateSecret() obscurocommon.EncryptedSharedEnclaveSecret {
	secret := make([]byte, 32)
	n, err := rand.Read(secret)
	if n != 32 || err != nil {
		panic(fmt.Sprintf("Could not generate secret: %s", err))
	}
	e.storage.StoreSecret(secret)
	return encryptSecret(secret)
}

// InitEnclave - initialise an enclave with a seed received by another enclave
func (e *enclaveImpl) InitEnclave(secret obscurocommon.EncryptedSharedEnclaveSecret) {
	e.storage.StoreSecret(decryptSecret(secret))
}

func (e *enclaveImpl) FetchSecret(obscurocommon.AttestationReport) obscurocommon.EncryptedSharedEnclaveSecret {
	return encryptSecret(e.storage.FetchSecret())
}

func (e *enclaveImpl) IsInitialised() bool {
	return e.storage.FetchSecret() != nil
}

func (e *enclaveImpl) isGenesisBlock(block *types.Block) bool {
	return e.l1Blockchain != nil && block.Hash() == e.l1Blockchain.Genesis().Hash()
}

// Inserts the block into the L1 chain if it exists and the block is not the genesis block. Returns a non-nil
// BlockSubmissionResponse if the insertion failed.
func (e *enclaveImpl) insertBlockIntoL1Chain(block *types.Block) *nodecommon.BlockSubmissionResponse {
	if e.l1Blockchain != nil {
		_, err := e.l1Blockchain.InsertChain(types.Blocks{block})
		if err != nil {
			causeMsg := fmt.Sprintf("Block was invalid: %v", err)
			return &nodecommon.BlockSubmissionResponse{IngestedBlock: false, BlockNotIngestedCause: causeMsg}
		}
	}
	return nil
}

func (e *enclaveImpl) noBlockStateBlockSubmissionResponse(block *types.Block) nodecommon.BlockSubmissionResponse {
	return nodecommon.BlockSubmissionResponse{
		BlockHeader:   block.Header(),
		IngestedBlock: true,
		FoundNewHead:  false,
	}
}

func (e *enclaveImpl) blockStateBlockSubmissionResponse(bs *obscurocore.BlockState, rollup nodecommon.ExtRollup) nodecommon.BlockSubmissionResponse {
	headRollup, f := e.storage.FetchRollup(bs.HeadRollup)
	if !f {
		panic("Should not happen")
	}

	headBlock, f := e.storage.FetchBlock(bs.Block)
	if !f {
		panic("Should not happen")
	}

	var head *nodecommon.Header
	if bs.FoundNewRollup {
		head = headRollup.Header
	}
	return nodecommon.BlockSubmissionResponse{
		BlockHeader:    headBlock.Header(),
		ProducedRollup: rollup,
		IngestedBlock:  true,
		FoundNewHead:   bs.FoundNewRollup,
		RollupHead:     head,
	}
}

// Todo - implement with crypto
func decryptSecret(secret obscurocommon.EncryptedSharedEnclaveSecret) obscurocore.SharedEnclaveSecret {
	return obscurocore.SharedEnclaveSecret(secret)
}

// Todo - implement with crypto
func encryptSecret(secret obscurocore.SharedEnclaveSecret) obscurocommon.EncryptedSharedEnclaveSecret {
	return obscurocommon.EncryptedSharedEnclaveSecret(secret)
}

// internal structure to pass information.
type speculativeWork struct {
	found bool
	r     *obscurocore.Rollup
	s     *state.StateDB
	h     *nodecommon.Header
	txs   []nodecommon.L2Tx
}

// internal structure used for the speculative execution.
type processingEnvironment struct {
	headRollup      *obscurocore.Rollup             // the current head rollup, which will be the parent of the new rollup
	header          *nodecommon.Header              // the header of the new rollup
	processedTxs    []nodecommon.L2Tx               // txs that were already processed
	processedTxsMap map[common.Hash]nodecommon.L2Tx // structure used to prevent duplicates
	state           *state.StateDB                  // the state as calculated from the previous rollup and the processed transactions
}

// NewEnclave creates a new enclave.
// `genesisJSON` is the configuration for the corresponding L1's genesis block. This is used to validate the blocks
// received from the L1 node if `validateBlocks` is set to true.
func NewEnclave(nodeID common.Address, mining bool, txDecoder txdecoder.TxDecoder, validateBlocks bool, genesisJSON []byte, collector StatsCollector) nodecommon.Enclave {
	backingDB := db.NewInMemoryDB()
	nodeShortID := obscurocommon.ShortAddress(nodeID)
	storage := db.NewStorage(backingDB, nodeShortID)

	var l1Blockchain *core.BlockChain
	if validateBlocks {
		if genesisJSON == nil {
			panic("enclave was configured to validate blocks, but genesis JSON was nil")
		}
		l1Blockchain = NewL1Blockchain(genesisJSON)
	} else {
		nodecommon.LogWithID(obscurocommon.ShortAddress(nodeID), "validateBlocks is set to false. L1 blocks will not be validated.")
	}

	return &enclaveImpl{
		nodeID:                      nodeID,
		nodeShortID:                 nodeShortID,
		mining:                      mining,
		storage:                     storage,
		blockResolver:               storage,
		mempool:                     mempool.New(),
		statsCollector:              collector,
		l1Blockchain:                l1Blockchain,
		txCh:                        make(chan nodecommon.L2Tx),
		roundWinnerCh:               make(chan *obscurocore.Rollup),
		exitCh:                      make(chan bool),
		speculativeWorkInCh:         make(chan bool),
		speculativeWorkOutCh:        make(chan speculativeWork),
<<<<<<< HEAD
		txDecoder:                   txDecoder,
		speculativeExecutionEnabled: true,
=======
		txHandler:                   txHandler,
		speculativeExecutionEnabled: false, // TODO - reenable
>>>>>>> 5456ed68
	}
}<|MERGE_RESOLUTION|>--- conflicted
+++ resolved
@@ -5,24 +5,9 @@
 	"fmt"
 	"math/big"
 
-<<<<<<< HEAD
-=======
-	"github.com/ethereum/go-ethereum/core/state"
-
-	"github.com/obscuronet/obscuro-playground/go/obscuronode/enclave/mempool"
-
-	obscurocore "github.com/obscuronet/obscuro-playground/go/obscuronode/enclave/core"
-	"github.com/obscuronet/obscuro-playground/go/obscuronode/enclave/db"
-
-	"github.com/obscuronet/obscuro-playground/go/ethclient/mgmtcontractlib"
-
-	"github.com/ethereum/go-ethereum/core"
-
-	"github.com/obscuronet/obscuro-playground/go/log"
-
->>>>>>> 5456ed68
 	"github.com/ethereum/go-ethereum/common"
 	"github.com/ethereum/go-ethereum/core"
+	"github.com/ethereum/go-ethereum/core/state"
 	"github.com/ethereum/go-ethereum/core/types"
 	"github.com/obscuronet/obscuro-playground/go/ethclient/txdecoder"
 	"github.com/obscuronet/obscuro-playground/go/log"
@@ -373,11 +358,7 @@
 	// always process deposits last, either on top of the rollup produced speculatively or the newly created rollup
 	// process deposits from the proof of the parent to the current block (which is the proof of the new rollup)
 	proof := e.blockResolver.Proof(headRollup)
-<<<<<<< HEAD
-	depositTxs := processDeposits(proof, b, e.blockResolver, e.txDecoder)
-=======
-	depositTxs := extractDeposits(proof, b, e.blockResolver, e.txHandler)
->>>>>>> 5456ed68
+	depositTxs := extractDeposits(proof, b, e.blockResolver, e.txDecoder)
 	executeTransactions(depositTxs, newRollupState, newRollupHeader)
 
 	// Create a new rollup based on the proof of inclusion of the previous, including all new transactions
@@ -561,12 +542,7 @@
 		exitCh:                      make(chan bool),
 		speculativeWorkInCh:         make(chan bool),
 		speculativeWorkOutCh:        make(chan speculativeWork),
-<<<<<<< HEAD
 		txDecoder:                   txDecoder,
-		speculativeExecutionEnabled: true,
-=======
-		txHandler:                   txHandler,
 		speculativeExecutionEnabled: false, // TODO - reenable
->>>>>>> 5456ed68
 	}
 }