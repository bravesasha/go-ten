--- conflicted
+++ resolved
@@ -409,15 +409,10 @@
 				obscurocommon.ShortHash(result.BlockHeader.Hash()),
 				obscurocommon.ShortHash(winnerRollup.Header.Hash()),
 				winnerRollup.Header.Number,
-<<<<<<< HEAD
-			))
+			)
 			tx := &obscurocommon.L1RollupTx{
 				Rollup: nodecommon.EncodeRollup(winnerRollup.ToRollup()),
 			}
-=======
-			)
-			tx := &obscurocommon.L1TxData{TxType: obscurocommon.RollupTx, Rollup: nodecommon.EncodeRollup(winnerRollup.ToRollup())}
->>>>>>> b31285d0
 			a.broadcastTx(tx)
 			// collect Stats
 		}
@@ -441,15 +436,10 @@
 func (a *Node) initialiseProtocol(block *types.Block) obscurocommon.L2RootHash {
 	// Create the genesis rollup and submit it to the MC
 	genesisResponse := a.EnclaveClient.ProduceGenesis(block.Hash())
-<<<<<<< HEAD
-	log.Log(fmt.Sprintf(">   Agg%d: Initialising network. Genesis rollup r_%d.", obscurocommon.ShortAddress(a.ID), obscurocommon.ShortHash(genesisResponse.ProducedRollup.Header.Hash())))
+	nodecommon.LogWithID(a.shortID, "Initialising network. Genesis rollup r_%d.", obscurocommon.ShortHash(genesisResponse.ProducedRollup.Header.Hash()))
 	tx := &obscurocommon.L1RollupTx{
 		Rollup: nodecommon.EncodeRollup(genesisResponse.ProducedRollup.ToRollup()),
 	}
-=======
-	nodecommon.LogWithID(a.shortID, "Initialising network. Genesis rollup r_%d.", obscurocommon.ShortHash(genesisResponse.ProducedRollup.Header.Hash()))
-	tx := &obscurocommon.L1TxData{TxType: obscurocommon.RollupTx, Rollup: nodecommon.EncodeRollup(genesisResponse.ProducedRollup.ToRollup())}
->>>>>>> b31285d0
 	a.broadcastTx(tx)
 
 	return genesisResponse.ProducedRollup.Header.ParentHash
@@ -476,19 +466,13 @@
 			}
 			for _, tx := range block.Transactions() {
 				t := a.txHandler.UnPackTx(tx)
-<<<<<<< HEAD
 				if t == nil {
 					continue
 				}
 
 				if storeTx, ok := t.(*obscurocommon.L1StoreSecretTx); ok { // TODO properly handle t.Attestation.Owner == a.ID
-					log.Log(fmt.Sprintf("Node-%d: Secret was retrieved", obscurocommon.ShortAddress(a.ID)))
+					nodecommon.LogWithID(a.shortID, "Secret was retrieved")
 					a.EnclaveClient.InitEnclave(storeTx.Secret)
-=======
-				if t != nil && t.TxType == obscurocommon.StoreSecretTx { // TODO properly handle t.Attestation.Owner == a.ID
-					nodecommon.LogWithID(a.shortID, "Secret was retrieved")
-					a.EnclaveClient.InitEnclave(t.Secret)
->>>>>>> b31285d0
 					return
 				}
 			}
@@ -503,13 +487,8 @@
 
 				if storeTx, ok := t.(*obscurocommon.L1StoreSecretTx); ok {
 					// someone has replied
-<<<<<<< HEAD
-					log.Log(fmt.Sprintf("Node-%d: Secret was retrieved", obscurocommon.ShortAddress(a.ID)))
+					nodecommon.LogWithID(a.shortID, "Secret was retrieved")
 					a.EnclaveClient.InitEnclave(storeTx.Secret)
-=======
-					nodecommon.LogWithID(a.shortID, "Secret was retrieved")
-					a.EnclaveClient.InitEnclave(t.Secret)
->>>>>>> b31285d0
 					return
 				}
 			}
