--- conflicted
+++ resolved
@@ -11,22 +11,13 @@
 func printBlock(b *common3.Block, m ethereum_mock.Node) string {
 	// This is just for printing
 	var txs []string
-<<<<<<< HEAD
 	for _, tx := range b.Transactions() {
 		t := common3.TxData(tx)
 		if t.TxType == common3.RollupTx {
 			r := common2.DecodeRollup(t.Rollup)
-			txs = append(txs, fmt.Sprintf("r_%s", common3.Str(r.Hash())))
-		} else {
-			txs = append(txs, fmt.Sprintf("deposit(%v=%d)", t.Dest, t.Amount))
-=======
-	for _, tx := range b.Transactions {
-		if tx.TxType == common3.RollupTx {
-			r := common2.DecodeRollup(tx.Rollup)
 			txs = append(txs, fmt.Sprintf("r_%d", common3.ShortHash(r.Hash())))
 		} else {
-			txs = append(txs, fmt.Sprintf("deposit(%d=%d)", common3.ShortAddress(tx.Dest), tx.Amount))
->>>>>>> 268ec447
+			txs = append(txs, fmt.Sprintf("deposit(%d=%d)", common3.ShortAddress(t.Dest), t.Amount))
 		}
 	}
 	p, f := m.Resolver.ParentBlock(b)
@@ -34,9 +25,5 @@
 		panic("wtf")
 	}
 
-<<<<<<< HEAD
-	return fmt.Sprintf("> M%d: create b_%s(Height=%d, Nonce=%d)[p=b_%s]. Txs: %v", m.ID, common3.Str(b.Hash()), m.Resolver.HeightBlock(b), b.Header().Nonce, common3.Str(p.Hash()), txs)
-=======
-	return fmt.Sprintf("> M%d: create b_%d(Height=%d, Nonce=%d)[parent=b_%d]. Txs: %v", m.ID, common3.ShortHash(b.Hash()), b.Height(m.Resolver), b.Header.Nonce, common3.ShortHash(p.Hash()), txs)
->>>>>>> 268ec447
+	return fmt.Sprintf("> M%d: create b_%d(Height=%d, Nonce=%d)[parent=b_%d]. Txs: %v", m.ID, common3.ShortHash(b.Hash()), m.Resolver.HeightBlock(b), b.Header.Nonce, common3.ShortHash(p.Hash()), txs)
 }