--- conflicted
+++ resolved
@@ -7,15 +7,12 @@
 	"testing"
 	"time"
 
-<<<<<<< HEAD
+	common2 "github.com/ethereum/go-ethereum/common"
+
 	"github.com/obscuronet/obscuro-playground/go/log"
 
 	obscuro_node "github.com/obscuronet/obscuro-playground/go/obscuronode"
-=======
-	"github.com/ethereum/go-ethereum/core/types"
->>>>>>> 11767df3
-
-	common2 "github.com/ethereum/go-ethereum/common"
+
 	"github.com/google/uuid"
 	"github.com/obscuronet/obscuro-playground/go/common"
 	"golang.org/x/sync/errgroup"
@@ -100,19 +97,11 @@
 	for header := node.DB().GetCurrentBlockHead(); header != nil; header = node.DB().GetBlockHeader(header.Parent) {
 		l1Height++
 	}
-<<<<<<< HEAD
 	l2Height := uint(0)
 	for header := node.DB().GetCurrentRollupHead(); header != nil; header = node.DB().GetRollupHeader(header.Parent) {
 		l2Height++
-=======
-	fileName := fmt.Sprintf("simulation-result-%d-*.txt", time.Now().Unix())
-	f, err := os.CreateTemp("../.build/simulations", fileName)
-	if err != nil {
-		panic(err)
->>>>>>> 11767df3
-	}
-
-<<<<<<< HEAD
+	}
+
 	if l1Height != node.DB().GetCurrentBlockHead().Height {
 		t.Errorf("unexpected block heigh. expected %d, got %d", l1Height, node.DB().GetCurrentBlockHead().Height)
 	}
@@ -159,23 +148,6 @@
 	if err := nGroup.Wait(); err != nil {
 		t.Error(err)
 	}
-=======
-	blockDuration := uint64(20_000)
-	l1netw, l2netw := RunSimulation(5, 10, 15, blockDuration, blockDuration/15, blockDuration/3)
-	firstNode := l2netw.nodes[0]
-	checkBlockchainValidity(t, l1netw, l2netw, firstNode.Enclave.TestDB(), firstNode.Enclave.TestPeekHead().Head, l1netw.nodes[0].Resolver)
-	stats := l1netw.Stats
-	fmt.Printf("%+v\n", stats)
-	// pprof.Lookup("goroutine").WriteTo(os.Stdout, 1)
-}
-
-func checkBlockchainValidity(t *testing.T, l1Network L1NetworkCfg, l2Network L2NetworkCfg, db enclave2.DB, r *enclave2.Rollup, resolver common.BlockResolver) {
-	stats := l1Network.Stats
-	p := r.Proof(resolver)
-	validateL1(t, p, stats, db, resolver)
-	totalWithdrawn := validateL2(t, r, stats, db)
-	validateL2State(t, l2Network, stats, totalWithdrawn)
->>>>>>> 11767df3
 }
 
 // For this simulation, this represents an acceptable "dead blocks" percentage.
@@ -187,36 +159,21 @@
 	L2ToL1EfficiencyThreshold = 0.3
 )
 
-<<<<<<< HEAD
 // validateL1 does a sanity check on the mock implementation of the L1
 func validateL1(t *testing.T, stats *Stats, l1Height uint, l1HeightHash *common.L1RootHash, node *ethereum_mock.Node) {
-	deposits := make([]uuid.UUID, 0)
+	deposits := make([]common2.Hash, 0)
 	rollups := make([]common.L2RootHash, 0)
 	totalDeposited := uint64(0)
 
-	l1Block, found := node.Resolver.Resolve(*l1HeightHash)
+	l1Block, found := node.Resolver.ResolveBlock(*l1HeightHash)
 	if !found {
 		t.Errorf("expected l1 height block not found")
 	}
 
-	blockchain := ethereum_mock.BlocksBetween(&common.GenesisBlock, l1Block, node.Resolver)
-	for _, block := range blockchain {
-		for _, tx := range block.Transactions {
-=======
-// Sanity check
-func validateL1(t *testing.T, b *types.Block, s *Stats, db enclave2.DB, resolver common.BlockResolver) {
-	deposits := make([]common2.Hash, 0)
-	rollups := make([]common.L2RootHash, 0)
-	s.l1Height = db.HeightBlock(b)
-	totalDeposited := uint64(0)
-
-	blockchain := ethereum_mock.BlocksBetween(common.GenesisBlock, b, resolver)
-	headRollup := &enclave2.GenesisRollup
+	blockchain := ethereum_mock.BlocksBetween(common.GenesisBlock, l1Block, node.Resolver)
 	for _, block := range blockchain {
 		for _, tr := range block.Transactions() {
-			currentRollups := make([]*enclave2.Rollup, 0)
 			tx := common.TxData(tr)
->>>>>>> 11767df3
 			switch tx.TxType {
 			case common.DepositTx:
 				deposits = append(deposits, tr.Hash())
@@ -224,11 +181,7 @@
 			case common.RollupTx:
 				r := obscuroCommon.DecodeRollup(tx.Rollup)
 				rollups = append(rollups, r.Hash())
-<<<<<<< HEAD
 				if common.IsBlockAncestor(r.Header.L1Proof, block, node.Resolver) {
-=======
-				if common.IsBlockAncestor(r.Header.L1Proof, b, resolver) {
->>>>>>> 11767df3
 					// only count the rollup if it is published in the right branch
 					// todo - once logic is added to the l1 - this can be made into a check
 					stats.NewRollup(r)
@@ -236,13 +189,6 @@
 			case common.RequestSecretTx:
 			case common.StoreSecretTx:
 			}
-<<<<<<< HEAD
-=======
-			r, _ := enclave2.FindWinner(headRollup, currentRollups, db, resolver)
-			if r != nil {
-				headRollup = r
-			}
->>>>>>> 11767df3
 		}
 	}
 
@@ -272,7 +218,6 @@
 	}
 }
 
-<<<<<<< HEAD
 // validateL2WithdrawalStats checks the withdrawal requests by
 // comparing the stats of the generated transactions with the withdrawals on the node headers
 func validateL2WithdrawalStats(t *testing.T, node *obscuro_node.Node, stats *Stats, l2Height uint, txManager *TransactionManager) uint64 {
@@ -286,31 +231,6 @@
 			headerWithdrawalSum += w.Amount
 			headerWithdrawalTxCount++
 		}
-=======
-func validateL2(t *testing.T, r *enclave2.Rollup, s *Stats, db enclave2.DB) uint64 {
-	s.l2Height = db.HeightRollup(r)
-	transfers := make([]common2.Hash, 0)
-	withdrawalTxs := make([]enclave2.L2Tx, 0)
-	withdrawalRequests := make([]obscuroCommon.Withdrawal, 0)
-	for {
-		if db.HeightRollup(r) == common.L2GenesisHeight {
-			break
-		}
-		for i := range r.Transactions {
-			tx := r.Transactions[i]
-			txData := enclave2.TxData(&tx)
-			switch txData.Type {
-			case enclave2.TransferTx:
-				transfers = append(transfers, tx.Hash())
-			case enclave2.WithdrawalTx:
-				withdrawalTxs = append(withdrawalTxs, tx)
-			default:
-				panic("Invalid tx type")
-			}
-		}
-		withdrawalRequests = append(withdrawalRequests, r.Header.Withdrawals...)
-		r = db.ParentRollup(r)
->>>>>>> 11767df3
 	}
 
 	// get all generated withdrawal txs
