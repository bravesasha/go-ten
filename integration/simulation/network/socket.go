--- conflicted
+++ resolved
@@ -5,12 +5,14 @@
 	"math/big"
 	"time"
 
-<<<<<<< HEAD
+	"github.com/obscuronet/obscuro-playground/go/ethclient/erc20contractlib"
+	"github.com/obscuronet/obscuro-playground/go/obscuronode/wallet"
+	"github.com/obscuronet/obscuro-playground/integration/erc20contract"
+
 	"github.com/obscuronet/obscuro-playground/integration"
-=======
+
 	"github.com/obscuronet/obscuro-playground/go/ethclient/mgmtcontractlib"
 	"github.com/obscuronet/obscuro-playground/integration/gethnetwork"
->>>>>>> f294e225
 
 	"github.com/obscuronet/obscuro-playground/go/obscuronode/obscuroclient"
 
@@ -29,18 +31,54 @@
 type networkOfSocketNodes struct {
 	obscuroClients []*obscuroclient.Client
 	gethNetwork    *gethnetwork.GethNetwork
+	wallets        []wallet.Wallet
+	contracts      []string
+	workerWallet   wallet.Wallet
 }
 
-func NewNetworkOfSocketNodes() Network {
-	return &networkOfSocketNodes{}
+func NewNetworkOfSocketNodes(wallets []wallet.Wallet, workerWallet wallet.Wallet, contracts []string) Network {
+	return &networkOfSocketNodes{
+		wallets:      wallets,
+		contracts:    contracts,
+		workerWallet: workerWallet,
+	}
 }
 
 func (n *networkOfSocketNodes) Create(params *params.SimParams, stats *stats.Stats) ([]ethclient.EthClient, []*obscuroclient.Client, []string) {
-	gethNetwork, contractAddr := createGethNetwork(params)
-	n.gethNetwork = &gethNetwork
+	// make sure the geth network binaries exist
+	path, err := gethnetwork.EnsureBinariesExist(gethnetwork.LatestVersion)
+	if err != nil {
+		panic(err)
+	}
 
-	params.MgmtContractAddr = contractAddr
-	params.TxHandler = mgmtcontractlib.NewEthMgmtContractTxHandler(contractAddr)
+	// get wallet addresses to prefund them
+	walletAddresses := make([]string, len(n.wallets))
+	for i, w := range n.wallets {
+		walletAddresses[i] = w.Address().String()
+	}
+
+	// kickoff the network with the prefunded wallet addresses
+	n.gethNetwork = gethnetwork.NewGethNetwork(
+		params.StartPort,
+		params.StartPort+DefaultWsPortOffset,
+		path,
+		params.NumberOfNodes,
+		int(params.AvgBlockDuration.Seconds()),
+		walletAddresses,
+	)
+
+	tmpEthClient, err := ethclient.NewEthClient(common.Address{}, "127.0.0.1", n.gethNetwork.WebSocketPorts[0])
+	if err != nil {
+		panic(err)
+	}
+
+	mgmtContractAddr := deployContract(tmpEthClient, n.workerWallet, common.Hex2Bytes(mgmtcontractlib.MgmtContractByteCode))
+	erc20ContractAddr := deployContract(tmpEthClient, n.workerWallet, common.Hex2Bytes(erc20contract.ContractByteCode))
+
+	params.MgmtContractAddr = mgmtContractAddr
+	params.StableTokenContractAddr = erc20ContractAddr
+	params.MgmtContractLib = mgmtcontractlib.NewMgmtContractLib(mgmtContractAddr)
+	params.ERC20ContractLib = erc20contractlib.NewERC20ContractLib(mgmtContractAddr, erc20ContractAddr)
 
 	l1Clients := make([]ethclient.EthClient, params.NumberOfNodes)
 	obscuroNodes := make([]*host.Node, params.NumberOfNodes)
@@ -57,13 +95,8 @@
 
 		// create a remote enclave server
 		nodeID := common.BigToAddress(big.NewInt(int64(i)))
-<<<<<<< HEAD
 		enclaveAddr := fmt.Sprintf("%s:%d", Localhost, params.StartPort+DefaultWsPortOffset+i)
 		_, err := enclave.StartServer(enclaveAddr, integration.ObscuroChainID, nodeID, params.MgmtContractLib, params.ERC20ContractLib, false, nil, stats)
-=======
-		enclaveAddr := fmt.Sprintf("%s:%d", Localhost, params.StartPort+300+i)
-		_, err := enclave.StartServer(enclaveAddr, nodeID, params.TxHandler, false, nil, stats)
->>>>>>> f294e225
 		if err != nil {
 			panic(fmt.Sprintf("failed to create enclave server: %v", err))
 		}
@@ -72,12 +105,21 @@
 		l1Client := createEthClientConnection(
 			int64(i),
 			n.gethNetwork.WebSocketPorts[i],
-			params.EthWallets[i],
-			params.MgmtContractAddr,
 		)
 		obscuroClientAddr := fmt.Sprintf("%s:%d", Localhost, params.StartPort+400+i)
 		obscuroClient := obscuroclient.NewClient(obscuroClientAddr)
-		agg := createSocketObscuroNode(int64(i), isGenesis, params.AvgGossipPeriod, stats, nodeP2pAddrs[i], nodeP2pAddrs, enclaveAddr, obscuroClientAddr, params.TxHandler)
+		agg := createSocketObscuroNode(
+			int64(i),
+			isGenesis,
+			params.AvgGossipPeriod,
+			stats,
+			nodeP2pAddrs[i],
+			nodeP2pAddrs,
+			enclaveAddr,
+			obscuroClientAddr,
+			params.NodeEthWallets[i],
+			params.MgmtContractLib,
+		)
 
 		// connect the L1 and L2 nodes
 		agg.ConnectToEthNode(l1Client)
