--- conflicted
+++ resolved
@@ -46,13 +46,8 @@
 
 		// create a remote enclave server
 		nodeID := common.BigToAddress(big.NewInt(int64(i)))
-<<<<<<< HEAD
-		enclaveAddr := fmt.Sprintf("%s:%d", Localhost, EnclaveStartPort+i)
+		enclaveAddr := fmt.Sprintf("%s:%d", Localhost, params.StartPort+100+i)
 		_, err := enclave.StartServer(enclaveAddr, nodeID, params.MgmtContractLib, params.ERC20ContractLib, false, nil, stats)
-=======
-		enclaveAddr := fmt.Sprintf("%s:%d", Localhost, params.StartPort+100+i)
-		_, err := enclave.StartServer(enclaveAddr, nodeID, params.TxHandler, false, nil, stats)
->>>>>>> 3f64b612
 		if err != nil {
 			panic(fmt.Sprintf("failed to create enclave server: %v", err))
 		}
