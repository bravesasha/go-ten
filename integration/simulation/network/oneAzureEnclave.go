--- conflicted
+++ resolved
@@ -61,11 +61,7 @@
 			nodeID := common.BigToAddress(big.NewInt(int64(i)))
 			enclavePort := uint64(EnclaveStartPort + i)
 			enclaveAddress := fmt.Sprintf("localhost:%d", enclavePort)
-<<<<<<< HEAD
-			err := enclave.StartServer(enclaveAddress, nodeID, params.TxHandler, stats)
-=======
-			err := enclave.StartServer(enclaveAddress, nodeID, false, nil, stats)
->>>>>>> 9f04450b
+			err := enclave.StartServer(enclaveAddress, nodeID, params.TxHandler, false, nil, stats)
 			if err != nil {
 				panic(fmt.Sprintf("failed to create enclave server: %v", err))
 			}
