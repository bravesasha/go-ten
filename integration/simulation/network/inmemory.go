package network

import (
	"time"

	"github.com/ethereum/go-ethereum/common"
<<<<<<< HEAD
=======

>>>>>>> 41580a89
	"github.com/obscuronet/go-obscuro/go/obsclient"

	"github.com/obscuronet/go-obscuro/go/common/host"

	"github.com/obscuronet/go-obscuro/integration/datagenerator"

	"github.com/obscuronet/go-obscuro/go/enclave/bridge"

	"github.com/obscuronet/go-obscuro/integration/simulation/p2p"

	"github.com/obscuronet/go-obscuro/go/rpc"

	"github.com/obscuronet/go-obscuro/go/ethadapter"

	"github.com/obscuronet/go-obscuro/integration/simulation/params"

	"github.com/obscuronet/go-obscuro/integration/simulation/stats"

	"github.com/obscuronet/go-obscuro/integration/ethereummock"
)

type basicNetworkOfInMemoryNodes struct {
	ethNodes  []*ethereummock.Node
	l2Clients []rpc.Client
}

func NewBasicNetworkOfInMemoryNodes() Network {
	return &basicNetworkOfInMemoryNodes{}
}

// Create inits and starts the nodes, wires them up, and populates the network objects
func (n *basicNetworkOfInMemoryNodes) Create(params *params.SimParams, stats *stats.Stats) (*RPCHandles, error) {
	l1Clients := make([]ethadapter.EthClient, params.NumberOfNodes)
	n.ethNodes = make([]*ethereummock.Node, params.NumberOfNodes)
	obscuroNodes := make([]host.Host, params.NumberOfNodes)
	n.l2Clients = make([]rpc.Client, params.NumberOfNodes)
	p2pLayers := make([]*p2p.MockP2P, params.NumberOfNodes)

	// Invent some addresses to assign as the L1 erc20 contracts
	dummyOBXAddress := datagenerator.RandomAddress()
	params.Wallets.Tokens[bridge.HOC].L1ContractAddress = &dummyOBXAddress
	dummyETHAddress := datagenerator.RandomAddress()
	params.Wallets.Tokens[bridge.POC].L1ContractAddress = &dummyETHAddress
	disabledBus := common.BigToAddress(common.Big0)

	for i := 0; i < params.NumberOfNodes; i++ {
		isGenesis := i == 0

		// create the in memory l1 and l2 node
		miner := createMockEthNode(int64(i), params.NumberOfNodes, params.AvgBlockDuration, params.AvgNetworkLatency, stats)
		p2pLayers[i] = p2p.NewMockP2P(params.AvgBlockDuration, params.AvgNetworkLatency)

		agg := createInMemObscuroNode(
			int64(i),
			isGenesis,
			GetNodeType(i),
			params.MgmtContractLib,
			params.ERC20ContractLib,
			false,
			nil,
			params.Wallets.NodeWallets[i],
			miner,
			params.Wallets,
			p2pLayers[i],
<<<<<<< HEAD
			&disabledBus,
=======
			common.Hash{},
>>>>>>> 41580a89
		)
		obscuroClient := p2p.NewInMemObscuroClient(agg)

		n.ethNodes[i] = miner
		obscuroNodes[i] = agg
		n.l2Clients[i] = obscuroClient
		l1Clients[i] = miner
	}

	// populate the nodes field of each network
	for i := 0; i < params.NumberOfNodes; i++ {
		n.ethNodes[i].Network.(*ethereummock.MockEthNetwork).AllNodes = n.ethNodes
		p2pLayers[i].Nodes = obscuroNodes
	}

	// The sequence of starting the nodes is important to catch various edge cases.
	// Here we first start the mock layer 1 nodes, with a pause between them of a fraction of a block duration.
	// The reason is to make sure that they catch up correctly.
	// Then we pause for a while, to give the L1 network enough time to create a number of blocks, which will have to be ingested by the Obscuro nodes
	// Then, we begin the starting sequence of the Obscuro nodes, again with a delay between them, to test that they are able to cach up correctly.
	// Note: Other simulations might test variations of this pattern.
	for _, m := range n.ethNodes {
		t := m
		go t.Start()
		time.Sleep(params.AvgBlockDuration / 20)
	}

	for _, m := range obscuroNodes {
		t := m
		go t.Start()
		time.Sleep(params.AvgBlockDuration / 3)
	}

	obscuroClients := make([]*obsclient.ObsClient, params.NumberOfNodes)
	for idx, l2Client := range n.l2Clients {
		obscuroClients[idx] = obsclient.NewObsClient(l2Client)
	}
	walletClients := createAuthClientsPerWallet(n.l2Clients, params.Wallets)

	return &RPCHandles{
		EthClients:     l1Clients,
		ObscuroClients: obscuroClients,
		RPCClients:     n.l2Clients,
		AuthObsClients: walletClients,
	}, nil
}

func (n *basicNetworkOfInMemoryNodes) TearDown() {
	StopObscuroNodes(n.l2Clients)

	for _, node := range n.ethNodes {
		temp := node
		go temp.Stop()
	}
}<|MERGE_RESOLUTION|>--- conflicted
+++ resolved
@@ -4,10 +4,6 @@
 	"time"
 
 	"github.com/ethereum/go-ethereum/common"
-<<<<<<< HEAD
-=======
-
->>>>>>> 41580a89
 	"github.com/obscuronet/go-obscuro/go/obsclient"
 
 	"github.com/obscuronet/go-obscuro/go/common/host"
@@ -72,11 +68,8 @@
 			miner,
 			params.Wallets,
 			p2pLayers[i],
-<<<<<<< HEAD
 			&disabledBus,
-=======
 			common.Hash{},
->>>>>>> 41580a89
 		)
 		obscuroClient := p2p.NewInMemObscuroClient(agg)
 
