package network

import (
<<<<<<< HEAD
=======
	"errors"
>>>>>>> 132e54fb
	"fmt"
	"math/big"
	"time"

	"github.com/obscuronet/obscuro-playground/go/obscuronode/obscuroclient"

<<<<<<< HEAD
=======
	"github.com/ethereum/go-ethereum"
>>>>>>> 132e54fb
	"github.com/ethereum/go-ethereum/core/types"
	"github.com/obscuronet/obscuro-playground/contracts"
	"github.com/obscuronet/obscuro-playground/go/ethclient/mgmtcontractlib"

	"github.com/ethereum/go-ethereum/common"
	"github.com/obscuronet/obscuro-playground/go/ethclient"
	"github.com/obscuronet/obscuro-playground/go/ethclient/wallet"
	"github.com/obscuronet/obscuro-playground/go/obscuronode/host"
	"github.com/obscuronet/obscuro-playground/integration/gethnetwork"
	"github.com/obscuronet/obscuro-playground/integration/simulation/p2p"
	"github.com/obscuronet/obscuro-playground/integration/simulation/params"
	"github.com/obscuronet/obscuro-playground/integration/simulation/stats"
)

type networkInMemGeth struct {
	obscuroNodes   []*host.Node
	obscuroClients []*obscuroclient.Client
	gethNetwork    *gethnetwork.GethNetwork
}

func NewNetworkInMemoryGeth() Network {
	return &networkInMemGeth{}
}

// Create inits and starts the nodes, wires them up, and populates the network objects
func (n *networkInMemGeth) Create(params *params.SimParams, stats *stats.Stats) ([]ethclient.EthClient, []*host.Node, []*obscuroclient.Client, []string) {
	// make sure the geth network binaries exist
	path, err := gethnetwork.EnsureBinariesExist(gethnetwork.LatestVersion)
	if err != nil {
		panic(err)
	}

	// convert the wallets to strings
	walletAddresses := make([]string, params.NumberOfObscuroWallets)
	for i := 0; i < params.NumberOfObscuroWallets; i++ {
		walletAddresses[i] = params.EthWallets[i].Address().String()
	}

	// kickoff the network with the prefunded wallet addresses
	gn := gethnetwork.NewGethNetwork(
		40000,
		path,
		params.NumberOfNodes,
		int(params.AvgBlockDuration.Seconds()),
		walletAddresses,
	)
	n.gethNetwork = &gn
<<<<<<< HEAD

	tmpEthClient, err := ethclient.NewEthClient(common.Address{}, "127.0.0.1", gn.WebSocketPorts[4], params.EthWallets[4], common.Address{})
	if err != nil {
		panic(err)
	}

	// take the first random wallet and deploy the contract in the network
	contractAddr := deployContract(tmpEthClient, params.EthWallets[0], common.Hex2Bytes(contracts.MgmtContractByteCode))

	erc20ContractAddr := deployContract(tmpEthClient, params.EthWallets[0], common.Hex2Bytes(contracts.PedroERC20ContractByteCode))

	params.MgmtContractAddr = contractAddr
	params.ERC20ContractAddr = erc20ContractAddr
	params.TxHandler = mgmtcontractlib.NewEthMgmtContractTxHandlerWithERC20(contractAddr, erc20ContractAddr)
=======
	// take the first random wallet and deploy the contract in the network
	contractAddr := deployContract(params.EthWallets[0], gn.WebSocketPorts[0])

	params.MgmtContractAddr = contractAddr
	params.TxHandler = mgmtcontractlib.NewEthMgmtContractTxHandler(contractAddr)
>>>>>>> 132e54fb

	// Create the obscuro node, each connected to a geth node
	l1Clients := make([]ethclient.EthClient, params.NumberOfNodes)
	n.obscuroNodes = make([]*host.Node, params.NumberOfNodes)
	n.obscuroClients = make([]*obscuroclient.Client, params.NumberOfNodes)

	for i := 0; i < params.NumberOfNodes; i++ {
		isGenesis := i == 0

		// create the in memory l1 and l2 node
		miner := createEthClientConnection(
			int64(i),
			n.gethNetwork.WebSocketPorts[i],
			params.EthWallets[i],
			params.MgmtContractAddr,
		)
		agg := createInMemObscuroNode(
			int64(i),
			isGenesis,
			params.TxHandler,
			params.AvgGossipPeriod,
			params.AvgBlockDuration,
			params.AvgNetworkLatency,
			stats,
			true,
			n.gethNetwork.GenesisJSON,
		)
		obscuroClient := host.NewInMemObscuroClient(agg.P2p)

		// and connect them to each other
		agg.ConnectToEthNode(miner)

		n.obscuroNodes[i] = agg
		n.obscuroClients[i] = &obscuroClient
		l1Clients[i] = miner
	}

	// make sure the aggregators can talk to each other
	for i := 0; i < params.NumberOfNodes; i++ {
		n.obscuroNodes[i].P2p.(*p2p.MockP2P).Nodes = n.obscuroNodes
	}

	// start each obscuro node
	for _, m := range n.obscuroNodes {
		t := m
		go t.Start()
		time.Sleep(params.AvgBlockDuration / 10)
	}

	return l1Clients, n.obscuroNodes, n.obscuroClients, nil
}

func (n *networkInMemGeth) TearDown() {
	go func() {
		for _, m := range n.obscuroClients {
			t := m
			(*t).Stop()
		}
	}()
	go func() {
		for _, n := range n.obscuroNodes {
			n.Stop()
		}
	}()
	n.gethNetwork.StopNodes()
}

func createEthClientConnection(id int64, port uint, wallet wallet.Wallet, contractAddr common.Address) ethclient.EthClient {
	ethnode, err := ethclient.NewEthClient(common.BigToAddress(big.NewInt(id)), "127.0.0.1", port, wallet, contractAddr)
	if err != nil {
		panic(err)
	}
	return ethnode
}

<<<<<<< HEAD
func deployContract(tmpClient ethclient.EthClient, w wallet.Wallet, contractBytes []byte) common.Address {
	deployContractTx := types.LegacyTx{
		Nonce:    w.GetNonceAndIncrement(),
		GasPrice: big.NewInt(2000000000),
		Gas:      1025_000_000,
		Data:     contractBytes,
=======
func deployContract(w wallet.Wallet, port uint) common.Address {
	tmpClient, err := ethclient.NewEthClient(common.Address{}, "127.0.0.1", port, w, common.Address{})
	if err != nil {
		panic(err)
	}

	deployContractTx := types.LegacyTx{
		Nonce:    0, // relies on a clean env
		GasPrice: big.NewInt(2000000000),
		Gas:      1025_000_000,
		Data:     common.Hex2Bytes(contracts.MgmtContractByteCode),
>>>>>>> 132e54fb
	}

	signedTx, err := tmpClient.SubmitTransaction(&deployContractTx)
	if err != nil {
		panic(err)
	}

	var receipt *types.Receipt
<<<<<<< HEAD
	for start := time.Now(); time.Since(start) < 80*time.Second; time.Sleep(time.Second) {
		receipt, err = tmpClient.FetchTxReceipt(signedTx.Hash())
		if err == nil && receipt != nil && receipt.ContractAddress != common.HexToAddress("") {
			break
		}
		fmt.Printf("Contract deploy tx has not been mined into a block after %s...\n", time.Since(start))
		fmt.Println(signedTx.Hash())
		fmt.Printf("%+v\n", receipt)
	}

	//if receipt.Status != types.ReceiptStatusSuccessful {
	//	panic("unable to deploy contract")
	//}

	fmt.Printf("Contract sucessfully deployed to %s \n", receipt.ContractAddress)
=======
	for start := time.Now(); time.Since(start) < 80*time.Second; time.Sleep(2 * time.Second) {
		receipt, err = tmpClient.FetchTxReceipt(signedTx.Hash())
		if err == nil && receipt != nil {
			break
		}
		if !errors.Is(err, ethereum.NotFound) {
			panic(err)
		}
		fmt.Printf("Contract deploy tx has not been mined into a block after %s...\n", time.Since(start))
	}

	fmt.Printf("Contract deployed to %s - using port %d\n", receipt.ContractAddress, port)
>>>>>>> 132e54fb
	return receipt.ContractAddress
}<|MERGE_RESOLUTION|>--- conflicted
+++ resolved
@@ -1,28 +1,18 @@
 package network
 
 import (
-<<<<<<< HEAD
-=======
-	"errors"
->>>>>>> 132e54fb
 	"fmt"
 	"math/big"
 	"time"
 
-	"github.com/obscuronet/obscuro-playground/go/obscuronode/obscuroclient"
-
-<<<<<<< HEAD
-=======
-	"github.com/ethereum/go-ethereum"
->>>>>>> 132e54fb
+	"github.com/ethereum/go-ethereum/common"
 	"github.com/ethereum/go-ethereum/core/types"
 	"github.com/obscuronet/obscuro-playground/contracts"
+	"github.com/obscuronet/obscuro-playground/go/ethclient"
 	"github.com/obscuronet/obscuro-playground/go/ethclient/mgmtcontractlib"
-
-	"github.com/ethereum/go-ethereum/common"
-	"github.com/obscuronet/obscuro-playground/go/ethclient"
 	"github.com/obscuronet/obscuro-playground/go/ethclient/wallet"
 	"github.com/obscuronet/obscuro-playground/go/obscuronode/host"
+	"github.com/obscuronet/obscuro-playground/go/obscuronode/obscuroclient"
 	"github.com/obscuronet/obscuro-playground/integration/gethnetwork"
 	"github.com/obscuronet/obscuro-playground/integration/simulation/p2p"
 	"github.com/obscuronet/obscuro-playground/integration/simulation/params"
@@ -62,7 +52,6 @@
 		walletAddresses,
 	)
 	n.gethNetwork = &gn
-<<<<<<< HEAD
 
 	tmpEthClient, err := ethclient.NewEthClient(common.Address{}, "127.0.0.1", gn.WebSocketPorts[4], params.EthWallets[4], common.Address{})
 	if err != nil {
@@ -77,13 +66,6 @@
 	params.MgmtContractAddr = contractAddr
 	params.ERC20ContractAddr = erc20ContractAddr
 	params.TxHandler = mgmtcontractlib.NewEthMgmtContractTxHandlerWithERC20(contractAddr, erc20ContractAddr)
-=======
-	// take the first random wallet and deploy the contract in the network
-	contractAddr := deployContract(params.EthWallets[0], gn.WebSocketPorts[0])
-
-	params.MgmtContractAddr = contractAddr
-	params.TxHandler = mgmtcontractlib.NewEthMgmtContractTxHandler(contractAddr)
->>>>>>> 132e54fb
 
 	// Create the obscuro node, each connected to a geth node
 	l1Clients := make([]ethclient.EthClient, params.NumberOfNodes)
@@ -159,26 +141,12 @@
 	return ethnode
 }
 
-<<<<<<< HEAD
 func deployContract(tmpClient ethclient.EthClient, w wallet.Wallet, contractBytes []byte) common.Address {
 	deployContractTx := types.LegacyTx{
 		Nonce:    w.GetNonceAndIncrement(),
 		GasPrice: big.NewInt(2000000000),
 		Gas:      1025_000_000,
 		Data:     contractBytes,
-=======
-func deployContract(w wallet.Wallet, port uint) common.Address {
-	tmpClient, err := ethclient.NewEthClient(common.Address{}, "127.0.0.1", port, w, common.Address{})
-	if err != nil {
-		panic(err)
-	}
-
-	deployContractTx := types.LegacyTx{
-		Nonce:    0, // relies on a clean env
-		GasPrice: big.NewInt(2000000000),
-		Gas:      1025_000_000,
-		Data:     common.Hex2Bytes(contracts.MgmtContractByteCode),
->>>>>>> 132e54fb
 	}
 
 	signedTx, err := tmpClient.SubmitTransaction(&deployContractTx)
@@ -187,7 +155,6 @@
 	}
 
 	var receipt *types.Receipt
-<<<<<<< HEAD
 	for start := time.Now(); time.Since(start) < 80*time.Second; time.Sleep(time.Second) {
 		receipt, err = tmpClient.FetchTxReceipt(signedTx.Hash())
 		if err == nil && receipt != nil && receipt.ContractAddress != common.HexToAddress("") {
@@ -203,19 +170,5 @@
 	//}
 
 	fmt.Printf("Contract sucessfully deployed to %s \n", receipt.ContractAddress)
-=======
-	for start := time.Now(); time.Since(start) < 80*time.Second; time.Sleep(2 * time.Second) {
-		receipt, err = tmpClient.FetchTxReceipt(signedTx.Hash())
-		if err == nil && receipt != nil {
-			break
-		}
-		if !errors.Is(err, ethereum.NotFound) {
-			panic(err)
-		}
-		fmt.Printf("Contract deploy tx has not been mined into a block after %s...\n", time.Since(start))
-	}
-
-	fmt.Printf("Contract deployed to %s - using port %d\n", receipt.ContractAddress, port)
->>>>>>> 132e54fb
 	return receipt.ContractAddress
 }