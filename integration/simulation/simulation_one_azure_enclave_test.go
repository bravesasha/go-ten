package simulation

import (
	"os"
	"testing"
	"time"

<<<<<<< HEAD
	ethereum_mock "github.com/obscuronet/obscuro-playground/integration/ethereummock"

	"github.com/obscuronet/obscuro-playground/integration/datagenerator"
=======
	"github.com/obscuronet/obscuro-playground/integration"

>>>>>>> 3f64b612
	"github.com/obscuronet/obscuro-playground/integration/simulation/params"

	"github.com/obscuronet/obscuro-playground/integration/simulation/network"
)

const (
	vmIP         = "20.90.208.251" // Todo: replace with the IP of the vm
	azureTestEnv = "AZURE_TEST_ENABLED"
)

// This test creates a network of L2 nodes, then injects transactions, and finally checks the resulting output blockchain.
// The genesis node is connected to a remote enclave service running in Azure, while all other enclave services are local.
// The L2 nodes communicate with each other via sockets, and with their enclave servers via RPC.
// All nodes and enclaves live in the same process, and the Ethereum nodes are mocked out.
func TestOneAzureEnclaveNodesMonteCarloSimulation(t *testing.T) {
	if os.Getenv(azureTestEnv) == "" {
		t.Skipf("set the variable to run this test: `%s=true`", azureTestEnv)
	}
	setupTestLog("azure-enclave")

	simParams := params.SimParams{
		NumberOfNodes:             10,
		NumberOfObscuroWallets:    5,
		AvgBlockDuration:          time.Second,
		SimulationTime:            30 * time.Second,
		L1EfficiencyThreshold:     0.2,
		L2EfficiencyThreshold:     0.3,
		L2ToL1EfficiencyThreshold: 0.4,
<<<<<<< HEAD
		MgmtContractLib:           ethereum_mock.NewMgmtContractLibMock(),
		ERC20ContractLib:          ethereum_mock.NewERC20ContractLibMock(),
	}
	simParams.AvgNetworkLatency = simParams.AvgBlockDuration / 15
	simParams.AvgGossipPeriod = simParams.AvgBlockDuration / 3

	for i := 0; i < simParams.NumberOfNodes+1; i++ {
		simParams.EthWallets = append(simParams.EthWallets, datagenerator.RandomWallet())
=======
		StartPort:                 integration.StartPortSimulationAzureEnclave,
>>>>>>> 3f64b612
	}

	testSimulation(t, network.NewNetworkWithOneAzureEnclave(vmIP+":11000"), &simParams)
}<|MERGE_RESOLUTION|>--- conflicted
+++ resolved
@@ -5,14 +5,11 @@
 	"testing"
 	"time"
 
-<<<<<<< HEAD
 	ethereum_mock "github.com/obscuronet/obscuro-playground/integration/ethereummock"
 
+	"github.com/obscuronet/obscuro-playground/integration"
 	"github.com/obscuronet/obscuro-playground/integration/datagenerator"
-=======
-	"github.com/obscuronet/obscuro-playground/integration"
 
->>>>>>> 3f64b612
 	"github.com/obscuronet/obscuro-playground/integration/simulation/params"
 
 	"github.com/obscuronet/obscuro-playground/integration/simulation/network"
@@ -41,18 +38,16 @@
 		L1EfficiencyThreshold:     0.2,
 		L2EfficiencyThreshold:     0.3,
 		L2ToL1EfficiencyThreshold: 0.4,
-<<<<<<< HEAD
-		MgmtContractLib:           ethereum_mock.NewMgmtContractLibMock(),
-		ERC20ContractLib:          ethereum_mock.NewERC20ContractLibMock(),
+		StartPort:                 integration.StartPortSimulationAzureEnclave,
+
+		MgmtContractLib:  ethereum_mock.NewMgmtContractLibMock(),
+		ERC20ContractLib: ethereum_mock.NewERC20ContractLibMock(),
 	}
 	simParams.AvgNetworkLatency = simParams.AvgBlockDuration / 15
 	simParams.AvgGossipPeriod = simParams.AvgBlockDuration / 3
 
 	for i := 0; i < simParams.NumberOfNodes+1; i++ {
 		simParams.EthWallets = append(simParams.EthWallets, datagenerator.RandomWallet())
-=======
-		StartPort:                 integration.StartPortSimulationAzureEnclave,
->>>>>>> 3f64b612
 	}
 
 	testSimulation(t, network.NewNetworkWithOneAzureEnclave(vmIP+":11000"), &simParams)
